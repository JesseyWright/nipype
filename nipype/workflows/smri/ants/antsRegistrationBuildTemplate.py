#################################################################################
## Program:   Build Template Parallel
## Language:  Python
##
## Authors:  Jessica Forbes, Grace Murray, and Hans Johnson, University of Iowa
##
##      This software is distributed WITHOUT ANY WARRANTY; without even
##      the implied warranty of MERCHANTABILITY or FITNESS FOR A PARTICULAR
##      PURPOSE.
##
#################################################################################

import nipype.pipeline.engine as pe
import nipype.interfaces.utility as util
from nipype.interfaces.utility import Function

from nipype.interfaces.ants import (
                                    Registration,
                                    ApplyTransforms,
                                    AverageImages, MultiplyImages,
                                    AverageAffineTransform)

def makeListOfOneElement(inputFile):
    outputList=[inputFile]
    return outputList

def GetFirstListElement(this_list):
    return this_list[0]

def MakeTransformListWithGradientWarps(averageAffineTranform, gradientStepWarp):
    return [averageAffineTranform, gradientStepWarp, gradientStepWarp, gradientStepWarp, gradientStepWarp]


def RenestDeformedPassiveImages(deformedPassiveImages,flattened_image_nametypes,interpolationMapping):
    import os
    """ Now make a list of lists of images where the outter list is per image type,
    and the inner list is the same size as the number of subjects to be averaged.
    In this case, the first element will be a list of all the deformed T2's, and
    the second element will be a list of all deformed POSTERIOR_AIR,  etc..
    """
    all_images_size=len(deformedPassiveImages)
    image_dictionary_of_lists=dict()
    nested_imagetype_list=list()
    outputAverageImageName_list=list()
    image_type_list=list()
    nested_interpolation_type=list()
    ## make empty_list, this is not efficient, but it works
    for name in flattened_image_nametypes:
        image_dictionary_of_lists[name]=list()
    for index in range(0,all_images_size):
        curr_name=flattened_image_nametypes[index]
        curr_file=deformedPassiveImages[index]
        image_dictionary_of_lists[curr_name].append(curr_file)
    for image_type,image_list in image_dictionary_of_lists.items():
        nested_imagetype_list.append(image_list)
        outputAverageImageName_list.append('AVG_'+image_type+'.nii.gz')
        image_type_list.append('WARP_AVG_'+image_type)
        if interpolationMapping.has_key(image_type):
            nested_interpolation_type.append(interpolationMapping[image_type])
        else:
            nested_interpolation_type.append('Linear') #Linear is the default.
    print "\n"*10
    print "HACK: ", nested_imagetype_list
    print "HACK: ", outputAverageImageName_list
    print "HACK: ", image_type_list
    print "HACK: ", nested_interpolation_type
    return nested_imagetype_list,outputAverageImageName_list,image_type_list,nested_interpolation_type

def SplitAffineAndWarpComponents(list_of_transforms_lists):
    ### Nota bene: The outputs will include the initial_moving_transform from Registration (which depends on what
    ###            the invert_initial_moving_transform is set to)
    affine_component_list = []
    warp_component_list   = []
    for transform in list_of_transforms_lists:
        affine_component_list.append(transform[0])
        warp_component_list.append(transform[1])
    print "HACK ", affine_component_list, " ", warp_component_list
    return affine_component_list, warp_component_list

## Flatten and return equal length transform and images lists.
def FlattenTransformAndImagesList(ListOfPassiveImagesDictionaries,transforms,invert_transform_flags,interpolationMapping):
    import sys
    print("HACK:  DEBUG: ListOfPassiveImagesDictionaries\n{lpi}\n".format(lpi=ListOfPassiveImagesDictionaries))
    subjCount=len(ListOfPassiveImagesDictionaries)
    tranCount=len(transforms)
    if subjCount != tranCount:
        print "ERROR:  subjCount must equal tranCount {0} != {1}".format(subjCount,tranCount)
        sys.exit(-1)
    invertTfmsFlagsCount=len(invert_transform_flags)
    if subjCount != invertTfmsFlagsCount:
        print "ERROR:  subjCount must equal invertTfmsFlags {0} != {1}".format(subjCount,invertTfmsFlagsCount)
        sys.exit(-1)
    flattened_images=list()
    flattened_image_nametypes=list()
    flattened_transforms=list()
    flattened_invert_transform_flags=list()
    flattened_interpolation_type=list()
    passiveImagesCount = len(ListOfPassiveImagesDictionaries[0])
    for subjIndex in range(0,subjCount):
        #if passiveImagesCount != len(ListOfPassiveImagesDictionaries[subjIndex]):
        #    print "ERROR:  all image lengths must be equal {0} != {1}".format(passiveImagesCount,len(ListOfPassiveImagesDictionaries[subjIndex]))
        #    sys.exit(-1)
        subjImgDictionary=ListOfPassiveImagesDictionaries[subjIndex]
        subjToAtlasTransform=transforms[subjIndex]
        subjToAtlasInvertFlags=invert_transform_flags[subjIndex]
        for imgname,img in subjImgDictionary.items():
            flattened_images.append(img)
            flattened_image_nametypes.append(imgname)
            flattened_transforms.append(subjToAtlasTransform)
            flattened_invert_transform_flags.append(subjToAtlasInvertFlags)
            if interpolationMapping.has_key(imgname):
                flattened_interpolation_type.append(interpolationMapping[imgname])
            else:
                flattened_interpolation_type.append('Linear') #Linear is the default.
    print("HACK: flattened images    {0}\n".format(flattened_images))
    print("HACK: flattened nametypes {0}\n".format(flattened_image_nametypes))
    print("HACK: flattened txfms     {0}\n".format(flattened_transforms))
    print("HACK: flattened txfmsFlags{0}\n".format(flattened_invert_transform_flags))
    return flattened_images,flattened_transforms,flattened_invert_transform_flags,flattened_image_nametypes,flattened_interpolation_type


def GetMovingImages(ListOfImagesDictionaries,registrationImageTypes,interpolationMapping):
    """ This currently ONLY works when registrationImageTypes has
        length of exactly 1.  When the new multi-variate registration
        is introduced, it will be expanded.
    """
    if len(registrationImageTypes) !=1:
        print("ERROR:  Multivariate imageing not supported yet!")
        return []
    moving_images=[ mdict[ registrationImageTypes[0] ] for mdict in ListOfImagesDictionaries ]
    moving_interpolation_type=interpolationMapping[ registrationImageTypes[0] ]
    return moving_images,moving_interpolation_type

def GetPassiveImages(ListOfImagesDictionaries,registrationImageTypes):
    if len(registrationImageTypes) !=1:
        print("ERROR:  Multivariate imageing not supported yet!")
        return [dict()]
    passive_images=list()
    for mdict in ListOfImagesDictionaries:
        ThisSubjectPassiveImages=dict()
        for key,value in mdict.items():
            if key not in registrationImageTypes:
                ThisSubjectPassiveImages[key]=value
        passive_images.append(ThisSubjectPassiveImages)
    return passive_images

##
<<<<<<< HEAD
def antsRegistrationTemplateBuildSingleIterationWF(iterationPhasePrefix='',CLUSTER_QUEUE=''):
=======
## NOTE:  The modes can be either 'SINGLE_IMAGE' or 'MULTI'
##        'SINGLE_IMAGE' is quick shorthand when you are building an atlas with a single subject, then registration can
##                    be short-circuted
##        any other string indicates the normal mode that you would expect and replicates the shell script build_template_parallel.sh
def antsRegistrationTemplateBuildSingleIterationWF(iterationPhasePrefix=''):
    """

    Inputs::

           inputspec.images :
           inputspec.fixed_image : 
           inputspec.ListOfPassiveImagesDictionaries :

    Outputs::
>>>>>>> 4a2385f7

           outputspec.template :
           outputspec.transforms_list :
           outputspec.passive_deformed_templates : 
    """
    TemplateBuildSingleIterationWF = pe.Workflow(name = 'antsRegistrationTemplateBuildSingleIterationWF_'+str(iterationPhasePrefix) )

    inputSpec = pe.Node(interface=util.IdentityInterface(fields=[
                'ListOfImagesDictionaries', 'registrationImageTypes',
                'interpolationMapping','fixed_image']),
                run_without_submitting=True,
                name='inputspec')
    ## HACK: TODO: Need to move all local functions to a common untility file, or at the top of the file so that
    ##             they do not change due to re-indenting.  Otherwise re-indenting for flow control will trigger
    ##             their hash to change.
    ## HACK: TODO: REMOVE 'transforms_list' it is not used.  That will change all the hashes
    ## HACK: TODO: Need to run all python files through the code beutifiers.  It has gotten pretty ugly.
    outputSpec = pe.Node(interface=util.IdentityInterface(fields=['template','transforms_list',
                'passive_deformed_templates']),
                run_without_submitting=True,
<<<<<<< HEAD
                name='OutputSpec')
=======
                name='outputspec')

>>>>>>> 4a2385f7

    ### NOTE MAP NODE! warp each of the original images to the provided fixed_image as the template
    BeginANTS=pe.MapNode(interface=Registration(), name = 'BeginANTS', iterfield=['moving_image'])
    many_cpu_BeginANTS_options_dictionary={'qsub_args': '-S /bin/bash -pe smp1 8-12 -l mem_free=6000M -o /dev/null -e /dev/null '+CLUSTER_QUEUE, 'overwrite': True}
    BeginANTS.plugin_args=many_cpu_BeginANTS_options_dictionary
    BeginANTS.inputs.dimension = 3
    BeginANTS.inputs.output_transform_prefix = str(iterationPhasePrefix)+'_tfm'
    BeginANTS.inputs.transforms =               ["Affine",          "SyN"]
    BeginANTS.inputs.transform_parameters =     [[0.9],             [0.25,3.0,0.0]]
    BeginANTS.inputs.metric =                   ['Mattes',          'CC']
    BeginANTS.inputs.metric_weight =            [1.0,               1.0]
    BeginANTS.inputs.radius_or_number_of_bins = [32,                5]
    BeginANTS.inputs.number_of_iterations = [[1000, 1000, 1000], [50, 35, 15]]
    BeginANTS.inputs.use_histogram_matching =   [True,               True]
    BeginANTS.inputs.use_estimate_learning_rate_once = [False,       False]
    BeginANTS.inputs.shrink_factors =           [[3,2,1],            [3,2,1]]
    BeginANTS.inputs.smoothing_sigmas =         [[3,2,0],            [3,2,0]]

    GetMovingImagesNode = pe.Node(interface=util.Function(function=GetMovingImages,
                                      input_names=['ListOfImagesDictionaries','registrationImageTypes','interpolationMapping'],
                                      output_names=['moving_images','moving_interpolation_type']),
                                      run_without_submitting=True,
                                      name='99_GetMovingImagesNode')
    TemplateBuildSingleIterationWF.connect(inputSpec, 'ListOfImagesDictionaries', GetMovingImagesNode, 'ListOfImagesDictionaries')
    TemplateBuildSingleIterationWF.connect(inputSpec, 'registrationImageTypes', GetMovingImagesNode, 'registrationImageTypes')
    TemplateBuildSingleIterationWF.connect(inputSpec, 'interpolationMapping',GetMovingImagesNode,'interpolationMapping')

    TemplateBuildSingleIterationWF.connect(GetMovingImagesNode, 'moving_images', BeginANTS, 'moving_image')
    TemplateBuildSingleIterationWF.connect(GetMovingImagesNode, 'moving_interpolation_type', BeginANTS, 'interpolation')
    TemplateBuildSingleIterationWF.connect(inputSpec, 'fixed_image', BeginANTS, 'fixed_image')

    ## Now warp all the input_images images
    wimtdeformed = pe.MapNode(interface = ApplyTransforms(),
                     iterfield=['transforms','invert_transform_flags','input_image'],
                     name ='wimtdeformed')
    wimtdeformed.inputs.interpolation = 'Linear'
    wimtdeformed.default_value = 0
    TemplateBuildSingleIterationWF.connect(BeginANTS,'forward_transforms',wimtdeformed,'transforms')
    TemplateBuildSingleIterationWF.connect(BeginANTS,'forward_invert_flags',wimtdeformed,'invert_transform_flags')
    TemplateBuildSingleIterationWF.connect(GetMovingImagesNode, 'moving_images', wimtdeformed, 'input_image')
    TemplateBuildSingleIterationWF.connect(inputSpec, 'fixed_image', wimtdeformed, 'reference_image')

    ##  Shape Update Next =====
    ## Now  Average All input_images deformed images together to create an updated template average
    AvgDeformedImages=pe.Node(interface=AverageImages(), name='AvgDeformedImages')
    AvgDeformedImages.inputs.dimension = 3
    AvgDeformedImages.inputs.output_average_image = str(iterationPhasePrefix)+'.nii.gz'
    AvgDeformedImages.inputs.normalize = True
    TemplateBuildSingleIterationWF.connect(wimtdeformed, "output_image", AvgDeformedImages, 'images')

    ## Now average all affine transforms together
    AvgAffineTransform = pe.Node(interface=AverageAffineTransform(), name = 'AvgAffineTransform')
    AvgAffineTransform.inputs.dimension = 3
    AvgAffineTransform.inputs.output_affine_transform = 'Avererage_'+str(iterationPhasePrefix)+'_Affine.mat'

    SplitAffineAndWarpsNode = pe.Node(interface=util.Function(function=SplitAffineAndWarpComponents,
                                      input_names=['list_of_transforms_lists'],
                                      output_names=['affine_component_list', 'warp_component_list']),
                                      run_without_submitting=True,
                                      name='99_SplitAffineAndWarpsNode')
    TemplateBuildSingleIterationWF.connect(BeginANTS, 'forward_transforms',SplitAffineAndWarpsNode,'list_of_transforms_lists')
    TemplateBuildSingleIterationWF.connect(SplitAffineAndWarpsNode, 'affine_component_list', AvgAffineTransform, 'transforms')

    ## Now average the warp fields togther
    AvgWarpImages=pe.Node(interface=AverageImages(), name='AvgWarpImages')
    AvgWarpImages.inputs.dimension = 3
    AvgWarpImages.inputs.output_average_image = str(iterationPhasePrefix)+'warp.nii.gz'
    AvgWarpImages.inputs.normalize = True
    TemplateBuildSingleIterationWF.connect(SplitAffineAndWarpsNode, 'warp_component_list', AvgWarpImages, 'images')

    ## Now average the images together
    ## TODO:  For now GradientStep is set to 0.25 as a hard coded default value.
    GradientStep = 0.25
    GradientStepWarpImage=pe.Node(interface=MultiplyImages(), name='GradientStepWarpImage')
    GradientStepWarpImage.inputs.dimension = 3
    GradientStepWarpImage.inputs.second_input = -1.0 * GradientStep
    GradientStepWarpImage.inputs.output_product_image = 'GradientStep0.25_'+str(iterationPhasePrefix)+'_warp.nii.gz'
    TemplateBuildSingleIterationWF.connect(AvgWarpImages, 'output_average_image', GradientStepWarpImage, 'first_input')

    ## Now create the new template shape based on the average of all deformed images
    UpdateTemplateShape = pe.Node(interface = ApplyTransforms(), name = 'UpdateTemplateShape')
    UpdateTemplateShape.inputs.invert_transform_flags = [True]
    UpdateTemplateShape.inputs.interpolation = 'Linear'
    UpdateTemplateShape.default_value = 0

    TemplateBuildSingleIterationWF.connect(AvgDeformedImages, 'output_average_image', UpdateTemplateShape, 'reference_image')
    TemplateBuildSingleIterationWF.connect( [ (AvgAffineTransform, UpdateTemplateShape, [(('affine_transform', makeListOfOneElement ), 'transforms')] ), ])
    TemplateBuildSingleIterationWF.connect(GradientStepWarpImage, 'output_product_image', UpdateTemplateShape, 'input_image')

    ApplyInvAverageAndFourTimesGradientStepWarpImage = pe.Node(interface=util.Function(function=MakeTransformListWithGradientWarps,
                                         input_names=['averageAffineTranform', 'gradientStepWarp'],
                                         output_names=['TransformListWithGradientWarps']),
                 run_without_submitting=True,
                 name='99_MakeTransformListWithGradientWarps')
    ApplyInvAverageAndFourTimesGradientStepWarpImage.inputs.ignore_exception = True

    TemplateBuildSingleIterationWF.connect(AvgAffineTransform, 'affine_transform', ApplyInvAverageAndFourTimesGradientStepWarpImage, 'averageAffineTranform')
    TemplateBuildSingleIterationWF.connect(UpdateTemplateShape, 'output_image', ApplyInvAverageAndFourTimesGradientStepWarpImage, 'gradientStepWarp')

    ReshapeAverageImageWithShapeUpdate = pe.Node(interface = ApplyTransforms(), name = 'ReshapeAverageImageWithShapeUpdate')
    ReshapeAverageImageWithShapeUpdate.inputs.invert_transform_flags = [ True, False, False, False, False ]
    ReshapeAverageImageWithShapeUpdate.inputs.interpolation = 'Linear'
    ReshapeAverageImageWithShapeUpdate.default_value = 0
    ReshapeAverageImageWithShapeUpdate.inputs.output_image = 'ReshapeAverageImageWithShapeUpdate.nii.gz'
    TemplateBuildSingleIterationWF.connect(AvgDeformedImages, 'output_average_image', ReshapeAverageImageWithShapeUpdate, 'input_image')
    TemplateBuildSingleIterationWF.connect(AvgDeformedImages, 'output_average_image', ReshapeAverageImageWithShapeUpdate, 'reference_image')
    TemplateBuildSingleIterationWF.connect(ApplyInvAverageAndFourTimesGradientStepWarpImage, 'TransformListWithGradientWarps', ReshapeAverageImageWithShapeUpdate, 'transforms')
    TemplateBuildSingleIterationWF.connect(ReshapeAverageImageWithShapeUpdate, 'output_image', outputSpec, 'template')

    ######
    ######
    ######  Process all the passive deformed images in a way similar to the main image used for registration
    ######
    ######
    ######
    ##############################################
    ## Now warp all the ListOfPassiveImagesDictionaries images
    FlattenTransformAndImagesListNode = pe.Node( Function(function=FlattenTransformAndImagesList,
                                  input_names = ['ListOfPassiveImagesDictionaries','transforms',
                                                 'invert_transform_flags','interpolationMapping'],
                                  output_names = ['flattened_images','flattened_transforms','flattened_invert_transform_flags',
                                                  'flattened_image_nametypes','flattened_interpolation_type']),
                                  run_without_submitting=True, name="99_FlattenTransformAndImagesList")

    GetPassiveImagesNode = pe.Node(interface=util.Function(function=GetPassiveImages,
                                      input_names=['ListOfImagesDictionaries','registrationImageTypes'],
                                      output_names=['ListOfPassiveImagesDictionaries']),
                                      run_without_submitting=True,
                                      name='99_GetPassiveImagesNode')
    TemplateBuildSingleIterationWF.connect(inputSpec, 'ListOfImagesDictionaries', GetPassiveImagesNode, 'ListOfImagesDictionaries')
    TemplateBuildSingleIterationWF.connect(inputSpec, 'registrationImageTypes', GetPassiveImagesNode, 'registrationImageTypes')

    TemplateBuildSingleIterationWF.connect( GetPassiveImagesNode,'ListOfPassiveImagesDictionaries', FlattenTransformAndImagesListNode, 'ListOfPassiveImagesDictionaries' )
    TemplateBuildSingleIterationWF.connect( inputSpec,'interpolationMapping', FlattenTransformAndImagesListNode, 'interpolationMapping' )
    TemplateBuildSingleIterationWF.connect( BeginANTS,'forward_transforms', FlattenTransformAndImagesListNode, 'transforms' )
    TemplateBuildSingleIterationWF.connect( BeginANTS,'forward_invert_flags', FlattenTransformAndImagesListNode, 'invert_transform_flags' )
    wimtPassivedeformed = pe.MapNode(interface = ApplyTransforms(),
                     iterfield=['transforms','invert_transform_flags', 'input_image','interpolation'],
                     name ='wimtPassivedeformed')
    wimtPassivedeformed.default_value = 0
    TemplateBuildSingleIterationWF.connect(AvgDeformedImages, 'output_average_image',wimtPassivedeformed,'reference_image')
    TemplateBuildSingleIterationWF.connect(FlattenTransformAndImagesListNode, 'flattened_interpolation_type', wimtPassivedeformed, 'interpolation')
    TemplateBuildSingleIterationWF.connect(FlattenTransformAndImagesListNode, 'flattened_images',     wimtPassivedeformed, 'input_image')
    TemplateBuildSingleIterationWF.connect(FlattenTransformAndImagesListNode, 'flattened_transforms', wimtPassivedeformed, 'transforms')
    TemplateBuildSingleIterationWF.connect(FlattenTransformAndImagesListNode, 'flattened_invert_transform_flags', wimtPassivedeformed, 'invert_transform_flags')

    RenestDeformedPassiveImagesNode = pe.Node( Function(function=RenestDeformedPassiveImages,
                                  input_names = ['deformedPassiveImages','flattened_image_nametypes','interpolationMapping'],
                                  output_names = ['nested_imagetype_list','outputAverageImageName_list',
                                                  'image_type_list','nested_interpolation_type']),
                                  run_without_submitting=True, name="99_RenestDeformedPassiveImages")
    TemplateBuildSingleIterationWF.connect(inputSpec, 'interpolationMapping', RenestDeformedPassiveImagesNode, 'interpolationMapping')
    TemplateBuildSingleIterationWF.connect(wimtPassivedeformed, 'output_image', RenestDeformedPassiveImagesNode, 'deformedPassiveImages')
    TemplateBuildSingleIterationWF.connect(FlattenTransformAndImagesListNode, 'flattened_image_nametypes', RenestDeformedPassiveImagesNode, 'flattened_image_nametypes')
    ## Now  Average All passive input_images deformed images together to create an updated template average
    AvgDeformedPassiveImages=pe.MapNode(interface=AverageImages(),
      iterfield=['images','output_average_image'],
      name='AvgDeformedPassiveImages')
    AvgDeformedPassiveImages.inputs.dimension = 3
    AvgDeformedPassiveImages.inputs.normalize = False
    TemplateBuildSingleIterationWF.connect(RenestDeformedPassiveImagesNode, "nested_imagetype_list", AvgDeformedPassiveImages, 'images')
    TemplateBuildSingleIterationWF.connect(RenestDeformedPassiveImagesNode, "outputAverageImageName_list", AvgDeformedPassiveImages, 'output_average_image')

    ## -- TODO:  Now neeed to reshape all the passive images as well
    ReshapeAveragePassiveImageWithShapeUpdate = pe.MapNode(interface = ApplyTransforms(),
      iterfield=['input_image','reference_image','output_image','interpolation'],
      name = 'ReshapeAveragePassiveImageWithShapeUpdate')
    ReshapeAveragePassiveImageWithShapeUpdate.inputs.invert_transform_flags = [ True, False, False, False, False ]
    ReshapeAveragePassiveImageWithShapeUpdate.default_value = 0
    TemplateBuildSingleIterationWF.connect(RenestDeformedPassiveImagesNode, 'nested_interpolation_type', ReshapeAveragePassiveImageWithShapeUpdate, 'interpolation')
    TemplateBuildSingleIterationWF.connect(RenestDeformedPassiveImagesNode, 'outputAverageImageName_list', ReshapeAveragePassiveImageWithShapeUpdate, 'output_image')
    TemplateBuildSingleIterationWF.connect(AvgDeformedPassiveImages, 'output_average_image', ReshapeAveragePassiveImageWithShapeUpdate, 'input_image')
    TemplateBuildSingleIterationWF.connect(AvgDeformedPassiveImages, 'output_average_image', ReshapeAveragePassiveImageWithShapeUpdate, 'reference_image')
    TemplateBuildSingleIterationWF.connect(ApplyInvAverageAndFourTimesGradientStepWarpImage, 'TransformListWithGradientWarps', ReshapeAveragePassiveImageWithShapeUpdate, 'transforms')
    TemplateBuildSingleIterationWF.connect(ReshapeAveragePassiveImageWithShapeUpdate, 'output_image', outputSpec, 'passive_deformed_templates')

    return TemplateBuildSingleIterationWF<|MERGE_RESOLUTION|>--- conflicted
+++ resolved
@@ -145,9 +145,6 @@
     return passive_images
 
 ##
-<<<<<<< HEAD
-def antsRegistrationTemplateBuildSingleIterationWF(iterationPhasePrefix='',CLUSTER_QUEUE=''):
-=======
 ## NOTE:  The modes can be either 'SINGLE_IMAGE' or 'MULTI'
 ##        'SINGLE_IMAGE' is quick shorthand when you are building an atlas with a single subject, then registration can
 ##                    be short-circuted
@@ -160,9 +157,9 @@
            inputspec.images :
            inputspec.fixed_image : 
            inputspec.ListOfPassiveImagesDictionaries :
+           inputspec.interpolationMapping :
 
     Outputs::
->>>>>>> 4a2385f7
 
            outputspec.template :
            outputspec.transforms_list :
@@ -183,17 +180,11 @@
     outputSpec = pe.Node(interface=util.IdentityInterface(fields=['template','transforms_list',
                 'passive_deformed_templates']),
                 run_without_submitting=True,
-<<<<<<< HEAD
-                name='OutputSpec')
-=======
                 name='outputspec')
 
->>>>>>> 4a2385f7
 
     ### NOTE MAP NODE! warp each of the original images to the provided fixed_image as the template
     BeginANTS=pe.MapNode(interface=Registration(), name = 'BeginANTS', iterfield=['moving_image'])
-    many_cpu_BeginANTS_options_dictionary={'qsub_args': '-S /bin/bash -pe smp1 8-12 -l mem_free=6000M -o /dev/null -e /dev/null '+CLUSTER_QUEUE, 'overwrite': True}
-    BeginANTS.plugin_args=many_cpu_BeginANTS_options_dictionary
     BeginANTS.inputs.dimension = 3
     BeginANTS.inputs.output_transform_prefix = str(iterationPhasePrefix)+'_tfm'
     BeginANTS.inputs.transforms =               ["Affine",          "SyN"]
