# emacs: -*- mode: python; py-indent-offset: 4; indent-tabs-mode: nil -*-
# vi: set ft=python sts=4 ts=4 sw=4 et:
"""
Package contains interfaces for using existing functionality in other packages

Exaples  FSL, matlab/SPM , afni

Requires Packages to be installed
"""

from __future__ import print_function
from __future__ import division
from future import standard_library
standard_library.install_aliases()
from builtins import range
from builtins import object

from configparser import NoOptionError
from copy import deepcopy
import datetime
import errno
import os
import re
import platform
from socket import getfqdn
from string import Template
import select
import subprocess
import sys
import random
import time
import fnmatch
from textwrap import wrap
from datetime import datetime as dt
from dateutil.parser import parse as parseutc
from warnings import warn


from .traits_extension import (traits, Undefined, TraitDictObject,
                               TraitListObject, TraitError,
                               isdefined, File, Directory,
                               has_metadata)
from ..utils.filemanip import (md5, hash_infile, FileNotFoundError,
                               hash_timestamp, save_json,
                               split_filename)
from ..utils.misc import is_container, trim, str2bool
from ..utils.provenance import write_provenance
from .. import config, logging, LooseVersion
from .. import __version__
from ..external.six import string_types

nipype_version = LooseVersion(__version__)

iflogger = logging.getLogger('interface')


__docformat__ = 'restructuredtext'


class NipypeInterfaceError(Exception):
    def __init__(self, value):
        self.value = value

    def __str__(self):
        return repr(self.value)


def _unlock_display(ndisplay):
    lockf = os.path.join('/tmp', '.X%d-lock' % ndisplay)
    try:
        os.remove(lockf)
    except:
        return False

    return True


def _exists_in_path(cmd, environ):
    '''
    Based on a code snippet from
     http://orip.org/2009/08/python-checking-if-executable-exists-in.html
    '''

    if 'PATH' in environ:
        input_environ = environ.get("PATH")
    else:
        input_environ = os.environ.get("PATH", "")
    extensions = os.environ.get("PATHEXT", "").split(os.pathsep)
    for directory in input_environ.split(os.pathsep):
        base = os.path.join(directory, cmd)
        options = [base] + [(base + ext) for ext in extensions]
        for filename in options:
            if os.path.exists(filename):
                return True, filename
    return False, None


def load_template(name):
    """Load a template from the script_templates directory

    Parameters
    ----------
    name : str
        The name of the file to load

    Returns
    -------
    template : string.Template

    """

    full_fname = os.path.join(os.path.dirname(__file__),
                              'script_templates', name)
    template_file = open(full_fname)
    template = Template(template_file.read())
    template_file.close()
    return template


class Bunch(object):
    """Dictionary-like class that provides attribute-style access to it's items.

    A `Bunch` is a simple container that stores it's items as class
    attributes.  Internally all items are stored in a dictionary and
    the class exposes several of the dictionary methods.

    Examples
    --------
    >>> from nipype.interfaces.base import Bunch
    >>> inputs = Bunch(infile='subj.nii', fwhm=6.0, register_to_mean=True)
    >>> inputs
    Bunch(fwhm=6.0, infile='subj.nii', register_to_mean=True)
    >>> inputs.register_to_mean = False
    >>> inputs
    Bunch(fwhm=6.0, infile='subj.nii', register_to_mean=False)


    Notes
    -----
    The Bunch pattern came from the Python Cookbook:

    .. [1] A. Martelli, D. Hudgeon, "Collecting a Bunch of Named
           Items", Python Cookbook, 2nd Ed, Chapter 4.18, 2005.

    """

    def __init__(self, *args, **kwargs):
        self.__dict__.update(*args, **kwargs)

    def update(self, *args, **kwargs):
        """update existing attribute, or create new attribute

        Note: update is very much like HasTraits.set"""
        self.__dict__.update(*args, **kwargs)

    def items(self):
        """iterates over bunch attributes as key, value pairs"""
        return list(self.__dict__.items())

    def iteritems(self):
        """iterates over bunch attributes as key, value pairs"""
        warn('iteritems is deprecated, use items instead')
        return list(self.items())

    def get(self, *args):
        '''Support dictionary get() functionality
        '''
        return self.__dict__.get(*args)

    def set(self, **kwargs):
        '''Support dictionary get() functionality
        '''
        return self.__dict__.update(**kwargs)

    def dictcopy(self):
        """returns a deep copy of existing Bunch as a dictionary"""
        return deepcopy(self.__dict__)

    def __repr__(self):
        """representation of the sorted Bunch as a string

        Currently, this string representation of the `inputs` Bunch of
        interfaces is hashed to determine if the process' dirty-bit
        needs setting or not. Till that mechanism changes, only alter
        this after careful consideration.
        """
        outstr = ['Bunch(']
        first = True
        for k, v in sorted(self.items()):
            if not first:
                outstr.append(', ')
            if isinstance(v, dict):
                pairs = []
                for key, value in sorted(v.items()):
                    pairs.append("'%s': %s" % (key, value))
                v = '{' + ', '.join(pairs) + '}'
                outstr.append('%s=%s' % (k, v))
            else:
                outstr.append('%s=%r' % (k, v))
            first = False
        outstr.append(')')
        return ''.join(outstr)

    def _hash_infile(self, adict, key):
        # Inject file hashes into adict[key]
        stuff = adict[key]
        if not is_container(stuff):
            stuff = [stuff]
        file_list = []
        for afile in stuff:
            if os.path.isfile(afile):
                md5obj = md5()
                with open(afile, 'rb') as fp:
                    while True:
                        data = fp.read(8192)
                        if not data:
                            break
                        md5obj.update(data)
                md5hex = md5obj.hexdigest()
            else:
                md5hex = None
            file_list.append((afile, md5hex))
        return file_list

    def _get_bunch_hash(self):
        """Return a dictionary of our items with hashes for each file.

        Searches through dictionary items and if an item is a file, it
        calculates the md5 hash of the file contents and stores the
        file name and hash value as the new key value.

        However, the overall bunch hash is calculated only on the hash
        value of a file. The path and name of the file are not used in
        the overall hash calculation.

        Returns
        -------
        dict_withhash : dict
            Copy of our dictionary with the new file hashes included
            with each file.
        hashvalue : str
            The md5 hash value of the `dict_withhash`

        """

        infile_list = []
        for key, val in list(self.items()):
            if is_container(val):
                # XXX - SG this probably doesn't catch numpy arrays
                # containing embedded file names either.
                if isinstance(val, dict):
                    # XXX - SG should traverse dicts, but ignoring for now
                    item = None
                else:
                    if len(val) == 0:
                        raise AttributeError('%s attribute is empty' % key)
                    item = val[0]
            else:
                item = val
            try:
                if os.path.isfile(item):
                    infile_list.append(key)
            except TypeError:
                # `item` is not a file or string.
                continue
        dict_withhash = self.dictcopy()
        dict_nofilename = self.dictcopy()
        for item in infile_list:
            dict_withhash[item] = self._hash_infile(dict_withhash, item)
            dict_nofilename[item] = [val[1] for val in dict_withhash[item]]
        # Sort the items of the dictionary, before hashing the string
        # representation so we get a predictable order of the
        # dictionary.
        sorted_dict = str(sorted(dict_nofilename.items()))
        return dict_withhash, md5(sorted_dict.encode()).hexdigest()

    def __pretty__(self, p, cycle):
        '''Support for the pretty module

        pretty is included in ipython.externals for ipython > 0.10'''
        if cycle:
            p.text('Bunch(...)')
        else:
            p.begin_group(6, 'Bunch(')
            first = True
            for k, v in sorted(self.items()):
                if not first:
                    p.text(',')
                    p.breakable()
                p.text(k + '=')
                p.pretty(v)
                first = False
            p.end_group(6, ')')


class InterfaceResult(object):
    """Object that contains the results of running a particular Interface.

    Attributes
    ----------
    version : version of this Interface result object (a readonly property)
    interface : class type
        A copy of the `Interface` class that was run to generate this result.
    inputs :  a traits free representation of the inputs
    outputs : Bunch
        An `Interface` specific Bunch that contains all possible files
        that are generated by the interface.  The `outputs` are used
        as the `inputs` to another node when interfaces are used in
        the pipeline.
    runtime : Bunch

        Contains attributes that describe the runtime environment when
        the `Interface` was run.  Contains the attributes:

        * cmdline : The command line string that was executed
        * cwd : The directory the ``cmdline`` was executed in.
        * stdout : The output of running the ``cmdline``.
        * stderr : Any error messages output from running ``cmdline``.
        * returncode : The code returned from running the ``cmdline``.

    """

    def __init__(self, interface, runtime, inputs=None, outputs=None,
                 provenance=None):
        self._version = 2.0
        self.interface = interface
        self.runtime = runtime
        self.inputs = inputs
        self.outputs = outputs
        self.provenance = provenance

    @property
    def version(self):
        return self._version


class BaseTraitedSpec(traits.HasTraits):
    """Provide a few methods necessary to support nipype interface api

    The inputs attribute of interfaces call certain methods that are not
    available in traits.HasTraits. These are provided here.

    new metadata:

    * usedefault : set this to True if the default value of the trait should be
      used. Unless this is set, the attributes are set to traits.Undefined

    new attribute:

    * get_hashval : returns a tuple containing the state of the trait as a dict
      and hashvalue corresponding to dict.

    XXX Reconsider this in the long run, but it seems like the best
    solution to move forward on the refactoring.
    """

    def __init__(self, **kwargs):
        """ Initialize handlers and inputs"""
        # NOTE: In python 2.6, object.__init__ no longer accepts input
        # arguments.  HasTraits does not define an __init__ and
        # therefore these args were being ignored.
        # super(TraitedSpec, self).__init__(*args, **kwargs)
        super(BaseTraitedSpec, self).__init__(**kwargs)
        traits.push_exception_handler(reraise_exceptions=True)
        undefined_traits = {}
        for trait in self.copyable_trait_names():
            if not self.traits()[trait].usedefault:
                undefined_traits[trait] = Undefined
        self.trait_set(trait_change_notify=False, **undefined_traits)
        self._generate_handlers()
        self.set(**kwargs)

    def items(self):
        """ Name, trait generator for user modifiable traits
        """
        for name in sorted(self.copyable_trait_names()):
            yield name, self.traits()[name]

    def __repr__(self):
        """ Return a well-formatted representation of the traits """
        outstr = []
        for name, value in sorted(self.trait_get().items()):
            outstr.append('%s = %s' % (name, value))
        return '\n' + '\n'.join(outstr) + '\n'

    def _generate_handlers(self):
        """Find all traits with the 'xor' metadata and attach an event
        handler to them.
        """
        has_xor = dict(xor=lambda t: t is not None)
        xors = self.trait_names(**has_xor)
        for elem in xors:
            self.on_trait_change(self._xor_warn, elem)
        has_requires = dict(requires=lambda t: t is not None)
        requires = self.trait_names(**has_requires)
        for elem in requires:
            self.on_trait_change(self._requires_warn, elem)
        has_deprecation = dict(deprecated=lambda t: t is not None)
        deprecated = self.trait_names(**has_deprecation)
        for elem in deprecated:
            self.on_trait_change(self._deprecated_warn, elem)

    def _xor_warn(self, obj, name, old, new):
        """ Generates warnings for xor traits
        """
        if isdefined(new):
            trait_spec = self.traits()[name]
            # for each xor, set to default_value
            for trait_name in trait_spec.xor:
                if trait_name == name:
                    # skip ourself
                    continue
                if isdefined(getattr(self, trait_name)):
                    self.trait_set(trait_change_notify=False,
                                   **{'%s' % name: Undefined})
                    msg = ('Input "%s" is mutually exclusive with input "%s", '
                           'which is already set') % (name, trait_name)
                    raise IOError(msg)

    def _requires_warn(self, obj, name, old, new):
        """Part of the xor behavior
        """
        if isdefined(new):
            trait_spec = self.traits()[name]
            msg = None
            for trait_name in trait_spec.requires:
                if not isdefined(getattr(self, trait_name)):
                    if not msg:
                        msg = 'Input %s requires inputs: %s' \
                            % (name, ', '.join(trait_spec.requires))
            if msg:  # only one requires warning at a time.
                warn(msg)

    def _deprecated_warn(self, obj, name, old, new):
        """Checks if a user assigns a value to a deprecated trait
        """
        if isdefined(new):
            trait_spec = self.traits()[name]
            msg1 = ('Input %s in interface %s is deprecated.' %
                    (name,
                     self.__class__.__name__.split('InputSpec')[0]))
            msg2 = ('Will be removed or raise an error as of release %s'
                    % trait_spec.deprecated)
            if trait_spec.new_name:
                if trait_spec.new_name not in self.copyable_trait_names():
                    raise TraitError(msg1 + ' Replacement trait %s not found' %
                                     trait_spec.new_name)
                msg3 = 'It has been replaced by %s.' % trait_spec.new_name
            else:
                msg3 = ''
            msg = ' '.join((msg1, msg2, msg3))
            if LooseVersion(str(trait_spec.deprecated)) < nipype_version:
                raise TraitError(msg)
            else:
                if trait_spec.new_name:
                    msg += 'Unsetting old value %s; setting new value %s.' % (
                        name, trait_spec.new_name)
                warn(msg)
                if trait_spec.new_name:
                    self.trait_set(trait_change_notify=False,
                                   **{'%s' % name: Undefined,
                                      '%s' % trait_spec.new_name: new})

    def _hash_infile(self, adict, key):
        """ Inject file hashes into adict[key]"""
        stuff = adict[key]
        if not is_container(stuff):
            stuff = [stuff]
        file_list = []
        for afile in stuff:
            if is_container(afile):
                hashlist = self._hash_infile({'infiles': afile}, 'infiles')
                hash = [val[1] for val in hashlist]
            else:
                if config.get('execution',
                              'hash_method').lower() == 'timestamp':
                    hash = hash_timestamp(afile)
                elif config.get('execution',
                                'hash_method').lower() == 'content':
                    hash = hash_infile(afile)
                else:
                    raise Exception("Unknown hash method: %s" %
                                    config.get('execution', 'hash_method'))
            file_list.append((afile, hash))
        return file_list

    def get(self, **kwargs):
        """ Returns traited class as a dict

        Augments the trait get function to return a dictionary without
        notification handles
        """
        out = super(BaseTraitedSpec, self).get(**kwargs)
        out = self._clean_container(out, Undefined)
        return out

    def get_traitsfree(self, **kwargs):
        """ Returns traited class as a dict

        Augments the trait get function to return a dictionary without
        any traits. The dictionary does not contain any attributes that
        were Undefined
        """
        out = super(BaseTraitedSpec, self).get(**kwargs)
        out = self._clean_container(out, skipundefined=True)
        return out

    def _clean_container(self, object, undefinedval=None, skipundefined=False):
        """Convert a traited obejct into a pure python representation.
        """
        if isinstance(object, TraitDictObject) or isinstance(object, dict):
            out = {}
            for key, val in list(object.items()):
                if isdefined(val):
                    out[key] = self._clean_container(val, undefinedval)
                else:
                    if not skipundefined:
                        out[key] = undefinedval
        elif (isinstance(object, TraitListObject) or
                isinstance(object, list) or isinstance(object, tuple)):
            out = []
            for val in object:
                if isdefined(val):
                    out.append(self._clean_container(val, undefinedval))
                else:
                    if not skipundefined:
                        out.append(undefinedval)
                    else:
                        out.append(None)
            if isinstance(object, tuple):
                out = tuple(out)
        else:
            if isdefined(object):
                out = object
            else:
                if not skipundefined:
                    out = undefinedval
        return out

    def get_hashval(self, hash_method=None):
        """Return a dictionary of our items with hashes for each file.

        Searches through dictionary items and if an item is a file, it
        calculates the md5 hash of the file contents and stores the
        file name and hash value as the new key value.

        However, the overall bunch hash is calculated only on the hash
        value of a file. The path and name of the file are not used in
        the overall hash calculation.

        Returns
        -------
        dict_withhash : dict
            Copy of our dictionary with the new file hashes included
            with each file.
        hashvalue : str
            The md5 hash value of the traited spec

        """

        dict_withhash = []
        dict_nofilename = []
        for name, val in sorted(self.get().items()):
            if isdefined(val):
                trait = self.trait(name)
                if has_metadata(trait.trait_type, "nohash", True):
                    continue
                hash_files = (not has_metadata(trait.trait_type, "hash_files",
                                               False) and not
                              has_metadata(trait.trait_type, "name_source"))
                dict_nofilename.append((name,
                                        self._get_sorteddict(val, hash_method=hash_method,
                                                             hash_files=hash_files)))
                dict_withhash.append((name,
                                      self._get_sorteddict(val, True, hash_method=hash_method,
                                                           hash_files=hash_files)))
        return dict_withhash, md5(str(dict_nofilename).encode()).hexdigest()

    def _get_sorteddict(self, object, dictwithhash=False, hash_method=None,
                        hash_files=True):
        if isinstance(object, dict):
            out = []
            for key, val in sorted(object.items()):
                if isdefined(val):
                    out.append((key,
                                self._get_sorteddict(val, dictwithhash,
                                                     hash_method=hash_method,
                                                     hash_files=hash_files)))
        elif isinstance(object, (list, tuple)):
            out = []
            for val in object:
                if isdefined(val):
                    out.append(self._get_sorteddict(val, dictwithhash,
                                                    hash_method=hash_method,
                                                    hash_files=hash_files))
            if isinstance(object, tuple):
                out = tuple(out)
        else:
            if isdefined(object):
                if (hash_files and isinstance(object, string_types) and
                        os.path.isfile(object)):
                    if hash_method is None:
                        hash_method = config.get('execution', 'hash_method')

                    if hash_method.lower() == 'timestamp':
                        hash = hash_timestamp(object)
                    elif hash_method.lower() == 'content':
                        hash = hash_infile(object)
                    else:
                        raise Exception("Unknown hash method: %s" % hash_method)
                    if dictwithhash:
                        out = (object, hash)
                    else:
                        out = hash
                elif isinstance(object, float):
                    out = '%.10f' % object
                else:
                    out = object
        return out


class DynamicTraitedSpec(BaseTraitedSpec):
    """ A subclass to handle dynamic traits

    This class is a workaround for add_traits and clone_traits not
    functioning well together.
    """

    def __deepcopy__(self, memo):
        """ bug in deepcopy for HasTraits results in weird cloning behavior for
        added traits
        """
        id_self = id(self)
        if id_self in memo:
            return memo[id_self]
        dup_dict = deepcopy(self.get(), memo)
        # access all keys
        for key in self.copyable_trait_names():
            _ = getattr(self, key)
        # clone once
        dup = self.clone_traits(memo=memo)
        for key in self.copyable_trait_names():
            try:
                _ = getattr(dup, key)
            except:
                pass
        # clone twice
        dup = self.clone_traits(memo=memo)
        dup.set(**dup_dict)
        return dup


class TraitedSpec(BaseTraitedSpec):
    """ Create a subclass with strict traits.

    This is used in 90% of the cases.
    """
    _ = traits.Disallow


class Interface(object):
    """This is an abstract definition for Interface objects.

    It provides no functionality.  It defines the necessary attributes
    and methods all Interface objects should have.

    """

    input_spec = None  # A traited input specification
    output_spec = None  # A traited output specification

    # defines if the interface can reuse partial results after interruption
    _can_resume = False

    @property
    def can_resume(self):
        return self._can_resume

    # should the interface be always run even if the inputs were not changed?
    _always_run = False

    @property
    def always_run(self):
        return self._always_run

    def __init__(self, **inputs):
        """Initialize command with given args and inputs."""
        raise NotImplementedError

    @classmethod
    def help(cls):
        """ Prints class help"""
        raise NotImplementedError

    @classmethod
    def _inputs_help(cls):
        """ Prints inputs help"""
        raise NotImplementedError

    @classmethod
    def _outputs_help(cls):
        """ Prints outputs help"""
        raise NotImplementedError

    @classmethod
    def _outputs(cls):
        """ Initializes outputs"""
        raise NotImplementedError

    @property
    def version(self):
        raise NotImplementedError

    def run(self):
        """Execute the command."""
        raise NotImplementedError

    def aggregate_outputs(self, runtime=None, needed_outputs=None):
        """Called to populate outputs"""
        raise NotImplementedError

    def _list_outputs(self):
        """ List expected outputs"""
        raise NotImplementedError

    def _get_filecopy_info(self):
        """ Provides information about file inputs to copy or link to cwd.
            Necessary for pipeline operation
        """
        raise NotImplementedError


class BaseInterfaceInputSpec(TraitedSpec):
    ignore_exception = traits.Bool(False, desc="Print an error message instead \
of throwing an exception in case the interface fails to run", usedefault=True,
                                   nohash=True)


class BaseInterface(Interface):
    """Implements common interface functionality.

    Implements
    ----------

    * Initializes inputs/outputs from input_spec/output_spec
    * Provides help based on input_spec and output_spec
    * Checks for mandatory inputs before running an interface
    * Runs an interface and returns results
    * Determines which inputs should be copied or linked to cwd

    This class does not implement aggregate_outputs, input_spec or
    output_spec. These should be defined by derived classes.

    This class cannot be instantiated.

    """
    input_spec = BaseInterfaceInputSpec
    _version = None
    _additional_metadata = []
    _redirect_x = False

    def __init__(self, **inputs):
        if not self.input_spec:
            raise Exception('No input_spec in class: %s' %
                            self.__class__.__name__)
        self.inputs = self.input_spec(**inputs)
        self.estimated_memory = 1
        self.num_threads = 1

    @classmethod
    def help(cls, returnhelp=False):
        """ Prints class help
        """

        if cls.__doc__:
            # docstring = cls.__doc__.split('\n')
            # docstring = [trim(line, '') for line in docstring]
            docstring = trim(cls.__doc__).split('\n') + ['']
        else:
            docstring = ['']

        allhelp = '\n'.join(docstring + cls._inputs_help() + [''] +
                            cls._outputs_help() + [''])
        if returnhelp:
            return allhelp
        else:
            print(allhelp)

    @classmethod
    def _get_trait_desc(self, inputs, name, spec):
        desc = spec.desc
        xor = spec.xor
        requires = spec.requires
        argstr = spec.argstr

        manhelpstr = ['\t%s' % name]

        type_info = spec.full_info(inputs, name, None)

        default = ''
        if spec.usedefault:
            default = ', nipype default value: %s' % str(spec.default_value()[1])
        line = "(%s%s)" % (type_info, default)

        manhelpstr = wrap(line, 70,
                          initial_indent=manhelpstr[0] + ': ',
                          subsequent_indent='\t\t ')

        if desc:
            for line in desc.split('\n'):
                line = re.sub("\s+", " ", line)
                manhelpstr += wrap(line, 70,
                                   initial_indent='\t\t',
                                   subsequent_indent='\t\t')

        if argstr:
            pos = spec.position
            if pos is not None:
                manhelpstr += wrap('flag: %s, position: %s' % (argstr, pos), 70,
                                   initial_indent='\t\t',
                                   subsequent_indent='\t\t')
            else:
                manhelpstr += wrap('flag: %s' % argstr, 70,
                                   initial_indent='\t\t',
                                   subsequent_indent='\t\t')

        if xor:
            line = '%s' % ', '.join(xor)
            manhelpstr += wrap(line, 70,
                               initial_indent='\t\tmutually_exclusive: ',
                               subsequent_indent='\t\t ')

        if requires:
            others = [field for field in requires if field != name]
            line = '%s' % ', '.join(others)
            manhelpstr += wrap(line, 70,
                               initial_indent='\t\trequires: ',
                               subsequent_indent='\t\t ')
        return manhelpstr

    @classmethod
    def _inputs_help(cls):
        """ Prints description for input parameters
        """
        helpstr = ['Inputs::']

        inputs = cls.input_spec()
        if len(list(inputs.traits(transient=None).items())) == 0:
            helpstr += ['', '\tNone']
            return helpstr

        manhelpstr = ['', '\t[Mandatory]']
        mandatory_items = inputs.traits(mandatory=True)
        for name, spec in sorted(mandatory_items.items()):
            manhelpstr += cls._get_trait_desc(inputs, name, spec)

        opthelpstr = ['', '\t[Optional]']
        for name, spec in sorted(inputs.traits(transient=None).items()):
            if name in mandatory_items:
                continue
            opthelpstr += cls._get_trait_desc(inputs, name, spec)

        if manhelpstr:
            helpstr += manhelpstr
        if opthelpstr:
            helpstr += opthelpstr
        return helpstr

    @classmethod
    def _outputs_help(cls):
        """ Prints description for output parameters
        """
        helpstr = ['Outputs::', '']
        if cls.output_spec:
            outputs = cls.output_spec()
            for name, spec in sorted(outputs.traits(transient=None).items()):
                helpstr += cls._get_trait_desc(outputs, name, spec)
        if len(helpstr) == 2:
            helpstr += ['\tNone']
        return helpstr

    def _outputs(self):
        """ Returns a bunch containing output fields for the class
        """
        outputs = None
        if self.output_spec:
            outputs = self.output_spec()
        return outputs

    @classmethod
    def _get_filecopy_info(cls):
        """ Provides information about file inputs to copy or link to cwd.
            Necessary for pipeline operation
        """
        info = []
        if cls.input_spec is None:
            return info
        metadata = dict(copyfile=lambda t: t is not None)
        for name, spec in sorted(cls.input_spec().traits(**metadata).items()):
            info.append(dict(key=name,
                             copy=spec.copyfile))
        return info

    def _check_requires(self, spec, name, value):
        """ check if required inputs are satisfied
        """
        if spec.requires:
            values = [not isdefined(getattr(self.inputs, field))
                      for field in spec.requires]
            if any(values) and isdefined(value):
                msg = ("%s requires a value for input '%s' because one of %s "
                       "is set. For a list of required inputs, see %s.help()" %
                       (self.__class__.__name__, name,
                        ', '.join(spec.requires), self.__class__.__name__))
                raise ValueError(msg)

    def _check_xor(self, spec, name, value):
        """ check if mutually exclusive inputs are satisfied
        """
        if spec.xor:
            values = [isdefined(getattr(self.inputs, field))
                      for field in spec.xor]
            if not any(values) and not isdefined(value):
                msg = ("%s requires a value for one of the inputs '%s'. "
                       "For a list of required inputs, see %s.help()" %
                       (self.__class__.__name__, ', '.join(spec.xor),
                        self.__class__.__name__))
                raise ValueError(msg)

    def _check_mandatory_inputs(self):
        """ Raises an exception if a mandatory input is Undefined
        """
        for name, spec in list(self.inputs.traits(mandatory=True).items()):
            value = getattr(self.inputs, name)
            self._check_xor(spec, name, value)
            if not isdefined(value) and spec.xor is None:
                msg = ("%s requires a value for input '%s'. "
                       "For a list of required inputs, see %s.help()" %
                       (self.__class__.__name__, name, self.__class__.__name__))
                raise ValueError(msg)
            if isdefined(value):
                self._check_requires(spec, name, value)
        for name, spec in list(self.inputs.traits(mandatory=None,
                                                  transient=None).items()):
            self._check_requires(spec, name, getattr(self.inputs, name))

    def _check_version_requirements(self, trait_object, raise_exception=True):
        """ Raises an exception on version mismatch
        """
        unavailable_traits = []
        # check minimum version
        check = dict(min_ver=lambda t: t is not None)
        names = trait_object.trait_names(**check)

        if names and self.version:
            version = LooseVersion(str(self.version))
            for name in names:
                min_ver = LooseVersion(str(trait_object.traits()[name].min_ver))
                if min_ver > version:
                    unavailable_traits.append(name)
                    if not isdefined(getattr(trait_object, name)):
                        continue
                    if raise_exception:
                        raise Exception('Trait %s (%s) (version %s < required %s)' %
                                        (name, self.__class__.__name__,
                                         version, min_ver))
            check = dict(max_ver=lambda t: t is not None)
            names = trait_object.trait_names(**check)
            for name in names:
                max_ver = LooseVersion(str(trait_object.traits()[name].max_ver))
                if max_ver < version:
                    unavailable_traits.append(name)
                    if not isdefined(getattr(trait_object, name)):
                        continue
                    if raise_exception:
                        raise Exception('Trait %s (%s) (version %s > required %s)' %
                                        (name, self.__class__.__name__,
                                         version, max_ver))
        return unavailable_traits

    def _run_wrapper(self, runtime):
        sysdisplay = os.getenv('DISPLAY')
        if self._redirect_x:
            try:
                from xvfbwrapper import Xvfb
            except ImportError:
                iflogger.error('Xvfb wrapper could not be imported')
                raise

            vdisp = Xvfb(nolisten='tcp')
            vdisp.start()
            vdisp_num = vdisp.vdisplay_num

            iflogger.info('Redirecting X to :%d' % vdisp_num)
            runtime.environ['DISPLAY'] = ':%d' % vdisp_num

        runtime = self._run_interface(runtime)

        if self._redirect_x:
            if sysdisplay is None:
                os.unsetenv('DISPLAY')
            else:
                os.environ['DISPLAY'] = sysdisplay

            iflogger.info('Freeing X :%d' % vdisp_num)
            vdisp.stop()
            _unlock_display(vdisp_num)

        return runtime

    def _run_interface(self, runtime):
        """ Core function that executes interface
        """
        raise NotImplementedError

    def run(self, **inputs):
        """Execute this interface.

        This interface will not raise an exception if runtime.returncode is
        non-zero.

        Parameters
        ----------
        inputs : allows the interface settings to be updated

        Returns
        -------
        results :  an InterfaceResult object containing a copy of the instance
        that was executed, provenance information and, if successful, results
        """
        self.inputs.set(**inputs)
        self._check_mandatory_inputs()
        self._check_version_requirements(self.inputs)
        interface = self.__class__
        # initialize provenance tracking
        env = deepcopy(dict(os.environ))
        runtime = Bunch(cwd=os.getcwd(),
                        returncode=None,
                        duration=None,
                        environ=env,
                        startTime=dt.isoformat(dt.utcnow()),
                        endTime=None,
                        platform=platform.platform(),
                        hostname=getfqdn(),
                        version=self.version)
        try:
            runtime = self._run_wrapper(runtime)
            outputs = self.aggregate_outputs(runtime)
            runtime.endTime = dt.isoformat(dt.utcnow())
            timediff = parseutc(runtime.endTime) - parseutc(runtime.startTime)
            runtime.duration = (timediff.days * 86400 + timediff.seconds +
                                timediff.microseconds / 100000.)
            results = InterfaceResult(interface, runtime,
                                      inputs=self.inputs.get_traitsfree(),
                                      outputs=outputs)
            prov_record = None
            if str2bool(config.get('execution', 'write_provenance')):
                prov_record = write_provenance(results)
            results.provenance = prov_record
        except Exception as e:
            runtime.endTime = dt.isoformat(dt.utcnow())
            timediff = parseutc(runtime.endTime) - parseutc(runtime.startTime)
            runtime.duration = (timediff.days * 86400 + timediff.seconds +
                                timediff.microseconds / 100000.)
            if len(e.args) == 0:
                e.args = ("")

            message = "\nInterface %s failed to run." % self.__class__.__name__

            if config.has_option('logging', 'interface_level') and \
                    config.get('logging', 'interface_level').lower() == 'debug':
                inputs_str = "Inputs:" + str(self.inputs) + "\n"
            else:
                inputs_str = ''

            if len(e.args) == 1 and isinstance(e.args[0], string_types):
                e.args = (e.args[0] + " ".join([message, inputs_str]),)
            else:
                e.args += (message, )
                if inputs_str != '':
                    e.args += (inputs_str, )

            # exception raising inhibition for special cases
            import traceback
            runtime.traceback = traceback.format_exc()
            runtime.traceback_args = e.args
            inputs = None
            try:
                inputs = self.inputs.get_traitsfree()
            except Exception as e:
                pass
            results = InterfaceResult(interface, runtime, inputs=inputs)
            prov_record = None
            if str2bool(config.get('execution', 'write_provenance')):
                try:
                    prov_record = write_provenance(results)
                except Exception:
                    prov_record = None
            results.provenance = prov_record
            if hasattr(self.inputs, 'ignore_exception') and \
                    isdefined(self.inputs.ignore_exception) and \
                    self.inputs.ignore_exception:
                pass
            else:
                raise
        return results

    def _list_outputs(self):
        """ List the expected outputs
        """
        if self.output_spec:
            raise NotImplementedError
        else:
            return None

    def aggregate_outputs(self, runtime=None, needed_outputs=None):
        """ Collate expected outputs and check for existence
        """
        predicted_outputs = self._list_outputs()
        outputs = self._outputs()
        if predicted_outputs:
            _unavailable_outputs = []
            if outputs:
                _unavailable_outputs = \
                    self._check_version_requirements(self._outputs())
            for key, val in list(predicted_outputs.items()):
                if needed_outputs and key not in needed_outputs:
                    continue
                if key in _unavailable_outputs:
                    raise KeyError(('Output trait %s not available in version '
                                    '%s of interface %s. Please inform '
                                    'developers.') % (key, self.version,
                                                      self.__class__.__name__))
                try:
                    setattr(outputs, key, val)
                    _ = getattr(outputs, key)
                except TraitError as error:
                    if hasattr(error, 'info') and \
                            error.info.startswith("an existing"):
                        msg = ("File/Directory '%s' not found for %s output "
                               "'%s'." % (val, self.__class__.__name__, key))
                        raise FileNotFoundError(msg)
                    else:
                        raise error
        return outputs

    @property
    def version(self):
        if self._version is None:
            if str2bool(config.get('execution', 'stop_on_unknown_version')):
                raise ValueError('Interface %s has no version information' %
                                 self.__class__.__name__)
        return self._version


class Stream(object):
    """Function to capture stdout and stderr streams with timestamps

    stackoverflow.com/questions/4984549/merge-and-sync-stdout-and-stderr/5188359
    """

    def __init__(self, name, impl):
        self._name = name
        self._impl = impl
        self._buf = ''
        self._rows = []
        self._lastidx = 0

    def fileno(self):
        "Pass-through for file descriptor."
        return self._impl.fileno()

    def read(self, drain=0):
        "Read from the file descriptor. If 'drain' set, read until EOF."
        while self._read(drain) is not None:
            if not drain:
                break

    def _read(self, drain):
        "Read from the file descriptor"
        fd = self.fileno()
        buf = os.read(fd, 4096).decode()
        if not buf and not self._buf:
            return None
        if '\n' not in buf:
            if not drain:
                self._buf += buf
                return []

        # prepend any data previously read, then split into lines and format
        buf = self._buf + buf
        if '\n' in buf:
            tmp, rest = buf.rsplit('\n', 1)
        else:
            tmp = buf
            rest = None
        self._buf = rest
        now = datetime.datetime.now().isoformat()
        rows = tmp.split('\n')
        self._rows += [(now, '%s %s:%s' % (self._name, now, r), r)
                       for r in rows]
        for idx in range(self._lastidx, len(self._rows)):
            iflogger.info(self._rows[idx][1])
        self._lastidx = len(self._rows)


<<<<<<< HEAD
# Get number of threads for process
=======
>>>>>>> 5dac5746
def _get_num_threads(proc):
    '''
    '''

    # Import packages
    import psutil

    # Init variables
    num_threads = proc.num_threads()
    try:
        for child in proc.children():
            num_threads = max(num_threads, child.num_threads(),
                              len(child.children()), _get_num_threads(child))
    except psutil.NoSuchProcess:
        dummy = 1

    return num_threads


<<<<<<< HEAD
# Get max resources used for process
def _get_max_resources_used(proc, mem_mb, num_threads, poll=False):
    '''
    docstring
    '''

    # Import packages
    from memory_profiler import _get_memory
    import psutil

    try:
        mem_mb = max(mem_mb, _get_memory(proc.pid, include_children=True))
        num_threads = max(num_threads, _get_num_threads(psutil.Process(proc.pid)))
        if poll:
            proc.poll()
    except Exception as exc:
        iflogger.info('Could not get resources used by process. Error: %s'\
                      % exc)

    # Return resources
    return mem_mb, num_threads


=======
>>>>>>> 5dac5746
def run_command(runtime, output=None, timeout=0.01, redirect_x=False):
    """Run a command, read stdout and stderr, prefix with timestamp.

    The returned runtime contains a merged stdout+stderr log with timestamps
    """

    # Import packages
    try:
<<<<<<< HEAD
        import memory_profiler
=======
        from memory_profiler import _get_memory
>>>>>>> 5dac5746
        import psutil
        mem_prof = True
    except:
        mem_prof = False

    # Init variables
    PIPE = subprocess.PIPE
    cmdline = runtime.cmdline

    if redirect_x:
        exist_xvfb, _ = _exists_in_path('xvfb-run', runtime.environ)
        if not exist_xvfb:
            raise RuntimeError('Xvfb was not found, X redirection aborted')
        cmdline = 'xvfb-run -a ' + cmdline

    if output == 'file':
        errfile = os.path.join(runtime.cwd, 'stderr.nipype')
        outfile = os.path.join(runtime.cwd, 'stdout.nipype')
        stderr = open(errfile, 'wt')  # t=='text'===default
        stdout = open(outfile, 'wt')

        proc = subprocess.Popen(cmdline,
                                stdout=stdout,
                                stderr=stderr,
                                shell=True,
                                cwd=runtime.cwd,
                                env=runtime.environ)
    else:
        proc = subprocess.Popen(cmdline,
                                stdout=PIPE,
                                stderr=PIPE,
                                shell=True,
                                cwd=runtime.cwd,
                                env=runtime.environ)
    result = {}
    errfile = os.path.join(runtime.cwd, 'stderr.nipype')
    outfile = os.path.join(runtime.cwd, 'stdout.nipype')

    # Init variables for memory profiling
    mem_mb = -1
    num_threads = -1
<<<<<<< HEAD
=======
    interval = 1
>>>>>>> 5dac5746

    if output == 'stream':
        streams = [Stream('stdout', proc.stdout), Stream('stderr', proc.stderr)]

        def _process(drain=0):
            try:
                res = select.select(streams, [], [], timeout)
            except select.error as e:
                iflogger.info(str(e))
                if e[0] == errno.EINTR:
                    return
                else:
                    raise
            else:
                for stream in res[0]:
                    stream.read(drain)
        while proc.returncode is None:
            if mem_prof:
<<<<<<< HEAD
                mem_mb, num_threads = \
                    _get_max_resources_used(proc, mem_mb, num_threads)
=======
                mem_mb = max(mem_mb, _get_memory(proc.pid, include_children=True))
                num_threads = max(num_threads, _get_num_threads(psutil.Process(proc.pid)))
>>>>>>> 5dac5746
            proc.poll()
            _process()
        _process(drain=1)

        # collect results, merge and return
        result = {}
        temp = []
        for stream in streams:
            rows = stream._rows
            temp += rows
            result[stream._name] = [r[2] for r in rows]
        temp.sort()
        result['merged'] = [r[1] for r in temp]

    if output == 'allatonce':
        if mem_prof:
            while proc.returncode is None:
<<<<<<< HEAD
                mem_mb, num_threads = \
                    _get_max_resources_used(proc, mem_mb, num_threads, poll=True)
=======
                mem_mb = max(mem_mb, _get_memory(proc.pid, include_children=True))
                num_threads = max(num_threads, _get_num_threads(psutil.Process(proc.pid)))
                proc.poll()
>>>>>>> 5dac5746
        stdout, stderr = proc.communicate()
        if stdout and isinstance(stdout, bytes):
            try:
                stdout = stdout.decode()
            except UnicodeDecodeError:
                stdout = stdout.decode("ISO-8859-1")
        if stderr and isinstance(stderr, bytes):
            try:
                stderr = stderr.decode()
            except UnicodeDecodeError:
<<<<<<< HEAD
                stdout = stdout.decode("ISO-8859-1")
=======
                stderr = stderr.decode("ISO-8859-1")
>>>>>>> 5dac5746

        result['stdout'] = str(stdout).split('\n')
        result['stderr'] = str(stderr).split('\n')
        result['merged'] = ''
    if output == 'file':
        if mem_prof:
            while proc.returncode is None:
<<<<<<< HEAD
                mem_mb, num_threads = \
                    _get_max_resources_used(proc, mem_mb, num_threads, poll=True)
=======
                mem_mb = max(mem_mb, _get_memory(proc.pid, include_children=True))
                num_threads = max(num_threads, _get_num_threads(psutil.Process(proc.pid)))
                proc.poll()
>>>>>>> 5dac5746
        ret_code = proc.wait()
        stderr.flush()
        stdout.flush()
        result['stdout'] = [line.strip() for line in open(outfile).readlines()]
        result['stderr'] = [line.strip() for line in open(errfile).readlines()]
        result['merged'] = ''
    if output == 'none':
        if mem_prof:
            while proc.returncode is None:
<<<<<<< HEAD
                mem_mb, num_threads = \
                    _get_max_resources_used(proc, mem_mb, num_threads, poll=True)
=======
                mem_mb = max(mem_mb, _get_memory(proc.pid, include_children=True))
                num_threads = max(num_threads, _get_num_threads(psutil.Process(proc.pid)))
                proc.poll()
>>>>>>> 5dac5746
        proc.communicate()
        result['stdout'] = []
        result['stderr'] = []
        result['merged'] = ''

    setattr(runtime, 'cmd_memory', mem_mb/1024.0)
    setattr(runtime, 'cmd_threads', num_threads)
    runtime.stderr = '\n'.join(result['stderr'])
    runtime.stdout = '\n'.join(result['stdout'])
    runtime.merged = result['merged']
    runtime.returncode = proc.returncode
    return runtime


def get_dependencies(name, environ):
    """Return library dependencies of a dynamically linked executable

    Uses otool on darwin, ldd on linux. Currently doesn't support windows.

    """
    PIPE = subprocess.PIPE
    if sys.platform == 'darwin':
        proc = subprocess.Popen('otool -L `which %s`' % name,
                                stdout=PIPE,
                                stderr=PIPE,
                                shell=True,
                                env=environ)
    elif 'linux' in sys.platform:
        proc = subprocess.Popen('ldd `which %s`' % name,
                                stdout=PIPE,
                                stderr=PIPE,
                                shell=True,
                                env=environ)
    else:
        return 'Platform %s not supported' % sys.platform
    o, e = proc.communicate()
    return o.rstrip()


class CommandLineInputSpec(BaseInterfaceInputSpec):
    args = traits.Str(argstr='%s', desc='Additional parameters to the command')
    environ = traits.DictStrStr(desc='Environment variables', usedefault=True,
                                nohash=True)
    # This input does not have a "usedefault=True" so the set_default_terminal_output()
    # method would work
    terminal_output = traits.Enum('stream', 'allatonce', 'file', 'none',
                                  desc=('Control terminal output: `stream` - '
                                        'displays to terminal immediately (default), '
                                        '`allatonce` - waits till command is '
                                        'finished to display output, `file` - '
                                        'writes output to file, `none` - output'
                                        ' is ignored'),
                                  nohash=True)


class CommandLine(BaseInterface):
    """Implements functionality to interact with command line programs
    class must be instantiated with a command argument

    Parameters
    ----------

    command : string
        define base immutable `command` you wish to run

    args : string, optional
        optional arguments passed to base `command`


    Examples
    --------
    >>> import pprint
    >>> from nipype.interfaces.base import CommandLine
    >>> cli = CommandLine(command='ls', environ={'DISPLAY': ':1'})
    >>> cli.inputs.args = '-al'
    >>> cli.cmdline
    'ls -al'

    >>> pprint.pprint(cli.inputs.trait_get())  # doctest: +NORMALIZE_WHITESPACE
    {'args': '-al',
     'environ': {'DISPLAY': ':1'},
     'ignore_exception': False,
     'terminal_output': 'stream'}

    >>> cli.inputs.get_hashval()
    ([('args', '-al')], '11c37f97649cd61627f4afe5136af8c0')

    """

    input_spec = CommandLineInputSpec
    _cmd = None
    _version = None
    _terminal_output = 'stream'

    def __init__(self, command=None, **inputs):
        super(CommandLine, self).__init__(**inputs)
        self._environ = None
        if not hasattr(self, '_cmd'):
            self._cmd = None
        if self.cmd is None and command is None:
            raise Exception("Missing command")
        if command:
            self._cmd = command
        self.inputs.on_trait_change(self._terminal_output_update,
                                    'terminal_output')
        if not isdefined(self.inputs.terminal_output):
            self.inputs.terminal_output = self._terminal_output
        else:
            self._terminal_output_update()

    def _terminal_output_update(self):
        self._terminal_output = self.inputs.terminal_output

    @classmethod
    def set_default_terminal_output(cls, output_type):
        """Set the default terminal output for CommandLine Interfaces.

        This method is used to set default terminal output for
        CommandLine Interfaces.  However, setting this will not
        update the output type for any existing instances.  For these,
        assign the <instance>.inputs.terminal_output.
        """

        if output_type in ['stream', 'allatonce', 'file', 'none']:
            cls._terminal_output = output_type
        else:
            raise AttributeError('Invalid terminal output_type: %s' %
                                 output_type)

    @property
    def cmd(self):
        """sets base command, immutable"""
        return self._cmd

    @property
    def cmdline(self):
        """ `command` plus any arguments (args)
        validates arguments and generates command line"""
        self._check_mandatory_inputs()
        allargs = self._parse_inputs()
        allargs.insert(0, self.cmd)
        return ' '.join(allargs)

    def raise_exception(self, runtime):
        message = "Command:\n" + runtime.cmdline + "\n"
        message += "Standard output:\n" + runtime.stdout + "\n"
        message += "Standard error:\n" + runtime.stderr + "\n"
        message += "Return code: " + str(runtime.returncode)
        raise RuntimeError(message)

    @classmethod
    def help(cls, returnhelp=False):
        allhelp = super(CommandLine, cls).help(returnhelp=True)

        allhelp = "Wraps command **%s**\n\n" % cls._cmd + allhelp

        if returnhelp:
            return allhelp
        else:
            print(allhelp)

    def _get_environ(self):
        out_environ = {}
        if not self._redirect_x:
            try:
                display_var = config.get('execution', 'display_variable')
                out_environ = {'DISPLAY': display_var}
            except NoOptionError:
                pass
        iflogger.debug(out_environ)
        if isdefined(self.inputs.environ):
            out_environ.update(self.inputs.environ)
        return out_environ

    def version_from_command(self, flag='-v'):
        cmdname = self.cmd.split()[0]
        if _exists_in_path(cmdname):
            env = dict(os.environ)
            out_environ = self._get_environ()
            env.update(out_environ)
            proc = subprocess.Popen(' '.join((cmdname, flag)),
                                    shell=True,
                                    env=env,
                                    stdout=subprocess.PIPE,
                                    stderr=subprocess.PIPE,
                                    )
            o, e = proc.communicate()
            return o

    def _run_wrapper(self, runtime):
        runtime = self._run_interface(runtime)
        return runtime

    def _run_interface(self, runtime, correct_return_codes=[0]):
        """Execute command via subprocess

        Parameters
        ----------
        runtime : passed by the run function

        Returns
        -------
        runtime : updated runtime information
            adds stdout, stderr, merged, cmdline, dependencies, command_path

        """
        setattr(runtime, 'stdout', None)
        setattr(runtime, 'stderr', None)
        setattr(runtime, 'cmdline', self.cmdline)
        out_environ = self._get_environ()
        runtime.environ.update(out_environ)
        executable_name = self.cmd.split()[0]
        exist_val, cmd_path = _exists_in_path(executable_name,
                                              runtime.environ)
        if not exist_val:
            raise IOError("command '%s' could not be found on host %s" %
                          (self.cmd.split()[0], runtime.hostname))
        setattr(runtime, 'command_path', cmd_path)
        setattr(runtime, 'dependencies', get_dependencies(executable_name,
                                                          runtime.environ))
        runtime = run_command(runtime, output=self.inputs.terminal_output,
                              redirect_x=self._redirect_x)
        if runtime.returncode is None or \
                runtime.returncode not in correct_return_codes:
            self.raise_exception(runtime)

        return runtime

    def _format_arg(self, name, trait_spec, value):
        """A helper function for _parse_inputs

        Formats a trait containing argstr metadata
        """
        argstr = trait_spec.argstr
        iflogger.debug('%s_%s' % (name, str(value)))
        if trait_spec.is_trait_type(traits.Bool) and "%" not in argstr:
            if value:
                # Boolean options have no format string. Just append options
                # if True.
                return argstr
            else:
                return None
        # traits.Either turns into traits.TraitCompound and does not have any
        # inner_traits
        elif trait_spec.is_trait_type(traits.List) \
            or (trait_spec.is_trait_type(traits.TraitCompound) and
                isinstance(value, list)):
            # This is a bit simple-minded at present, and should be
            # construed as the default. If more sophisticated behavior
            # is needed, it can be accomplished with metadata (e.g.
            # format string for list member str'ification, specifying
            # the separator, etc.)

            # Depending on whether we stick with traitlets, and whether or
            # not we beef up traitlets.List, we may want to put some
            # type-checking code here as well
            sep = trait_spec.sep
            if sep is None:
                sep = ' '
            if argstr.endswith('...'):

                # repeatable option
                # --id %d... will expand to
                # --id 1 --id 2 --id 3 etc.,.
                argstr = argstr.replace('...', '')
                return sep.join([argstr % elt for elt in value])
            else:
                return argstr % sep.join(str(elt) for elt in value)
        else:
            # Append options using format string.
            return argstr % value

    def _filename_from_source(self, name, chain=None):
        if chain is None:
            chain = []

        trait_spec = self.inputs.trait(name)
        retval = getattr(self.inputs, name)
        source_ext = None
        if not isdefined(retval) or "%s" in retval:
            if not trait_spec.name_source:
                return retval
            if isdefined(retval) and "%s" in retval:
                name_template = retval
            else:
                name_template = trait_spec.name_template
            if not name_template:
                name_template = "%s_generated"

            ns = trait_spec.name_source
            while isinstance(ns, list):
                if len(ns) > 1:
                    iflogger.warn('Only one name_source per trait is allowed')
                ns = ns[0]

            if not isinstance(ns, string_types):
                raise ValueError(('name_source of \'%s\' trait sould be an '
                                  'input trait name') % name)

            if isdefined(getattr(self.inputs, ns)):
                name_source = ns
                source = getattr(self.inputs, name_source)
                while isinstance(source, list):
                    source = source[0]

                # special treatment for files
                try:
                    _, base, source_ext = split_filename(source)
                except AttributeError:
                    base = source
            else:
                if name in chain:
                    raise NipypeInterfaceError('Mutually pointing name_sources')

                chain.append(name)
                base = self._filename_from_source(ns, chain)
                if isdefined(base):
                    _, _, source_ext = split_filename(base)

            chain = None
            retval = name_template % base
            _, _, ext = split_filename(retval)
            if trait_spec.keep_extension and (ext or source_ext):
                if (ext is None or not ext) and source_ext:
                    retval = retval + source_ext
            else:
                retval = self._overload_extension(retval, name)
        return retval

    def _gen_filename(self, name):
        raise NotImplementedError

    def _overload_extension(self, value, name=None):
        return value

    def _list_outputs(self):
        metadata = dict(name_source=lambda t: t is not None)
        traits = self.inputs.traits(**metadata)
        if traits:
            outputs = self.output_spec().get()
            for name, trait_spec in traits.items():
                out_name = name
                if trait_spec.output_name is not None:
                    out_name = trait_spec.output_name
                outputs[out_name] = \
                    os.path.abspath(self._filename_from_source(name))
            return outputs

    def _parse_inputs(self, skip=None):
        """Parse all inputs using the ``argstr`` format string in the Trait.

        Any inputs that are assigned (not the default_value) are formatted
        to be added to the command line.

        Returns
        -------
        all_args : list
            A list of all inputs formatted for the command line.

        """
        all_args = []
        initial_args = {}
        final_args = {}
        metadata = dict(argstr=lambda t: t is not None)
        for name, spec in sorted(self.inputs.traits(**metadata).items()):
            if skip and name in skip:
                continue
            value = getattr(self.inputs, name)
            if spec.genfile or spec.name_source:
                value = self._filename_from_source(name)
                if not isdefined(value):
                    value = self._gen_filename(name)
            if not isdefined(value):
                continue
            arg = self._format_arg(name, spec, value)
            if arg is None:
                continue
            pos = spec.position
            if pos is not None:
                if int(pos) >= 0:
                    initial_args[pos] = arg
                else:
                    final_args[pos] = arg
            else:
                all_args.append(arg)
        first_args = [arg for pos, arg in sorted(initial_args.items())]
        last_args = [arg for pos, arg in sorted(final_args.items())]
        return first_args + all_args + last_args


class StdOutCommandLineInputSpec(CommandLineInputSpec):
    out_file = File(argstr="> %s", position=-1, genfile=True)


class StdOutCommandLine(CommandLine):
    input_spec = StdOutCommandLineInputSpec

    def _gen_filename(self, name):
        if name is 'out_file':
            return self._gen_outfilename()
        else:
            return None

    def _gen_outfilename(self):
        raise NotImplementedError


class MpiCommandLineInputSpec(CommandLineInputSpec):
    use_mpi = traits.Bool(False,
                          desc="Whether or not to run the command with mpiexec",
                          usedefault=True)
    n_procs = traits.Int(desc="Num processors to specify to mpiexec. Do not "
                         "specify if this is managed externally (e.g. through "
                         "SGE)")


class MpiCommandLine(CommandLine):
    '''Implements functionality to interact with command line programs
    that can be run with MPI (i.e. using 'mpiexec').

    Examples
    --------
    >>> from nipype.interfaces.base import MpiCommandLine
    >>> mpi_cli = MpiCommandLine(command='my_mpi_prog')
    >>> mpi_cli.inputs.args = '-v'
    >>> mpi_cli.cmdline
    'my_mpi_prog -v'

    >>> mpi_cli.inputs.use_mpi = True
    >>> mpi_cli.inputs.n_procs = 8
    >>> mpi_cli.cmdline
    'mpiexec -n 8 my_mpi_prog -v'
    '''
    input_spec = MpiCommandLineInputSpec

    @property
    def cmdline(self):
        """Adds 'mpiexec' to begining of command"""
        result = []
        if self.inputs.use_mpi:
            result.append('mpiexec')
            if self.inputs.n_procs:
                result.append('-n %d' % self.inputs.n_procs)
        result.append(super(MpiCommandLine, self).cmdline)
        return ' '.join(result)


class SEMLikeCommandLine(CommandLine):
    """In SEM derived interface all outputs have corresponding inputs.
    However, some SEM commands create outputs that are not defined in the XML.
    In those cases one has to create a subclass of the autogenerated one and
    overload the _list_outputs method. _outputs_from_inputs should still be
    used but only for the reduced (by excluding those that do not have
    corresponding inputs list of outputs.
    """

    def _list_outputs(self):
        outputs = self.output_spec().get()
        return self._outputs_from_inputs(outputs)

    def _outputs_from_inputs(self, outputs):
        for name in list(outputs.keys()):
            corresponding_input = getattr(self.inputs, name)
            if isdefined(corresponding_input):
                if (isinstance(corresponding_input, bool) and
                        corresponding_input):
                    outputs[name] = \
                        os.path.abspath(self._outputs_filenames[name])
                else:
                    if isinstance(corresponding_input, list):
                        outputs[name] = [os.path.abspath(inp)
                                         for inp in corresponding_input]
                    else:
                        outputs[name] = os.path.abspath(corresponding_input)
        return outputs

    def _format_arg(self, name, spec, value):
        if name in list(self._outputs_filenames.keys()):
            if isinstance(value, bool):
                if value:
                    value = os.path.abspath(self._outputs_filenames[name])
                else:
                    return ""
        return super(SEMLikeCommandLine, self)._format_arg(name, spec, value)


class MultiPath(traits.List):
    """ Abstract class - shared functionality of input and output MultiPath
    """

    def validate(self, object, name, value):
        if not isdefined(value) or \
                (isinstance(value, list) and len(value) == 0):
            return Undefined
        newvalue = value

        if not isinstance(value, list) \
            or (self.inner_traits() and
                isinstance(self.inner_traits()[0].trait_type,
                           traits.List) and not
                isinstance(self.inner_traits()[0].trait_type,
                           InputMultiPath) and
                isinstance(value, list) and
                value and not
                isinstance(value[0], list)):
            newvalue = [value]
        value = super(MultiPath, self).validate(object, name, newvalue)

        if len(value) > 0:
            return value

        self.error(object, name, value)


class OutputMultiPath(MultiPath):
    """ Implements a user friendly traits that accepts one or more
    paths to files or directories. This is the output version which
    return a single string whenever possible (when it was set to a
    single value or a list of length 1). Default value of this trait
    is _Undefined. It does not accept empty lists.

    XXX This should only be used as a final resort. We should stick to
    established Traits to the extent possible.

    XXX This needs to be vetted by somebody who understands traits

    >>> from nipype.interfaces.base import OutputMultiPath
    >>> class A(TraitedSpec):
    ...     foo = OutputMultiPath(File(exists=False))
    >>> a = A()
    >>> a.foo
    <undefined>

    >>> a.foo = '/software/temp/foo.txt'
    >>> a.foo
    '/software/temp/foo.txt'

    >>> a.foo = ['/software/temp/foo.txt']
    >>> a.foo
    '/software/temp/foo.txt'

    >>> a.foo = ['/software/temp/foo.txt', '/software/temp/goo.txt']
    >>> a.foo
    ['/software/temp/foo.txt', '/software/temp/goo.txt']

    """

    def get(self, object, name):
        value = self.get_value(object, name)
        if len(value) == 0:
            return Undefined
        elif len(value) == 1:
            return value[0]
        else:
            return value

    def set(self, object, name, value):
        self.set_value(object, name, value)


class InputMultiPath(MultiPath):
    """ Implements a user friendly traits that accepts one or more
    paths to files or directories. This is the input version which
    always returns a list. Default value of this trait
    is _Undefined. It does not accept empty lists.

    XXX This should only be used as a final resort. We should stick to
    established Traits to the extent possible.

    XXX This needs to be vetted by somebody who understands traits

    >>> from nipype.interfaces.base import InputMultiPath
    >>> class A(TraitedSpec):
    ...     foo = InputMultiPath(File(exists=False))
    >>> a = A()
    >>> a.foo
    <undefined>

    >>> a.foo = '/software/temp/foo.txt'
    >>> a.foo
    ['/software/temp/foo.txt']

    >>> a.foo = ['/software/temp/foo.txt']
    >>> a.foo
    ['/software/temp/foo.txt']

    >>> a.foo = ['/software/temp/foo.txt', '/software/temp/goo.txt']
    >>> a.foo
    ['/software/temp/foo.txt', '/software/temp/goo.txt']

    """
    pass<|MERGE_RESOLUTION|>--- conflicted
+++ resolved
@@ -1204,10 +1204,7 @@
         self._lastidx = len(self._rows)
 
 
-<<<<<<< HEAD
 # Get number of threads for process
-=======
->>>>>>> 5dac5746
 def _get_num_threads(proc):
     '''
     '''
@@ -1227,7 +1224,6 @@
     return num_threads
 
 
-<<<<<<< HEAD
 # Get max resources used for process
 def _get_max_resources_used(proc, mem_mb, num_threads, poll=False):
     '''
@@ -1251,8 +1247,6 @@
     return mem_mb, num_threads
 
 
-=======
->>>>>>> 5dac5746
 def run_command(runtime, output=None, timeout=0.01, redirect_x=False):
     """Run a command, read stdout and stderr, prefix with timestamp.
 
@@ -1261,11 +1255,7 @@
 
     # Import packages
     try:
-<<<<<<< HEAD
         import memory_profiler
-=======
-        from memory_profiler import _get_memory
->>>>>>> 5dac5746
         import psutil
         mem_prof = True
     except:
@@ -1307,10 +1297,7 @@
     # Init variables for memory profiling
     mem_mb = -1
     num_threads = -1
-<<<<<<< HEAD
-=======
     interval = 1
->>>>>>> 5dac5746
 
     if output == 'stream':
         streams = [Stream('stdout', proc.stdout), Stream('stderr', proc.stderr)]
@@ -1329,13 +1316,8 @@
                     stream.read(drain)
         while proc.returncode is None:
             if mem_prof:
-<<<<<<< HEAD
                 mem_mb, num_threads = \
                     _get_max_resources_used(proc, mem_mb, num_threads)
-=======
-                mem_mb = max(mem_mb, _get_memory(proc.pid, include_children=True))
-                num_threads = max(num_threads, _get_num_threads(psutil.Process(proc.pid)))
->>>>>>> 5dac5746
             proc.poll()
             _process()
         _process(drain=1)
@@ -1353,14 +1335,8 @@
     if output == 'allatonce':
         if mem_prof:
             while proc.returncode is None:
-<<<<<<< HEAD
                 mem_mb, num_threads = \
                     _get_max_resources_used(proc, mem_mb, num_threads, poll=True)
-=======
-                mem_mb = max(mem_mb, _get_memory(proc.pid, include_children=True))
-                num_threads = max(num_threads, _get_num_threads(psutil.Process(proc.pid)))
-                proc.poll()
->>>>>>> 5dac5746
         stdout, stderr = proc.communicate()
         if stdout and isinstance(stdout, bytes):
             try:
@@ -1371,11 +1347,7 @@
             try:
                 stderr = stderr.decode()
             except UnicodeDecodeError:
-<<<<<<< HEAD
-                stdout = stdout.decode("ISO-8859-1")
-=======
                 stderr = stderr.decode("ISO-8859-1")
->>>>>>> 5dac5746
 
         result['stdout'] = str(stdout).split('\n')
         result['stderr'] = str(stderr).split('\n')
@@ -1383,14 +1355,8 @@
     if output == 'file':
         if mem_prof:
             while proc.returncode is None:
-<<<<<<< HEAD
                 mem_mb, num_threads = \
                     _get_max_resources_used(proc, mem_mb, num_threads, poll=True)
-=======
-                mem_mb = max(mem_mb, _get_memory(proc.pid, include_children=True))
-                num_threads = max(num_threads, _get_num_threads(psutil.Process(proc.pid)))
-                proc.poll()
->>>>>>> 5dac5746
         ret_code = proc.wait()
         stderr.flush()
         stdout.flush()
@@ -1400,14 +1366,8 @@
     if output == 'none':
         if mem_prof:
             while proc.returncode is None:
-<<<<<<< HEAD
                 mem_mb, num_threads = \
                     _get_max_resources_used(proc, mem_mb, num_threads, poll=True)
-=======
-                mem_mb = max(mem_mb, _get_memory(proc.pid, include_children=True))
-                num_threads = max(num_threads, _get_num_threads(psutil.Process(proc.pid)))
-                proc.poll()
->>>>>>> 5dac5746
         proc.communicate()
         result['stdout'] = []
         result['stderr'] = []
