--- conflicted
+++ resolved
@@ -971,11 +971,7 @@
     None
 
 
-<<<<<<< HEAD
     >>> cli.inputs.get_hashval()
-=======
-    >>> cli.inputs.hashval #doctest: +SKIP
->>>>>>> 4aa15915
     ({'ignore_exception': False, 'args': '-al', 'environ': {'DISPLAY': ':1'}}, 'b1faf85652295456a906f053d48daef6')
 
     """
