# emacs: -*- mode: python; py-indent-offset: 4; indent-tabs-mode: nil -*-
# vi: set ft = python sts = 4 ts = 4 sw = 4 et:
<<<<<<< HEAD
__docformat__ = 'restructuredtext'
import warnings
import os
from nipype.interfaces.afni.base import AFNITraitedSpec, AFNICommand
from nipype.interfaces.base import Directory
from nipype.interfaces.base import (CommandLineInputSpec,
CommandLine, TraitedSpec, traits, isdefined, File)
from nipype.utils.filemanip import (load_json, save_json,
split_filename)
warn = warnings.warn
warnings.filterwarnings('always', category=UserWarning)


class To3DInputSpec(AFNITraitedSpec):
    infolder = Directory(desc='folder with DICOM images to convert',
        argstr='%s/*.dcm',
        position=-1,
        mandatory=True,
        exists=True)

    outfile = File(desc='converted image file',
        argstr='-prefix %s',
        position=-2,
        mandatory=True)

    filetype = traits.Enum('spgr', 'fse', 'epan', 'anat', 'ct', 'spct',
        'pet', 'mra', 'bmap', 'diff',
        'omri', 'abuc', 'fim', 'fith', 'fico', 'fitt', 'fift',
        'fizt', 'fict', 'fibt',
        'fibn', 'figt', 'fipt',
        'fbuc', argstr='-%s', desc='type of datafile being converted')

    skipoutliers = traits.Bool(desc='skip the outliers check',
        argstr='-skip_outliers')
=======
"""Afni preprocessing interfaces

    Change directory to provide relative paths for doctests
    >>> import os
    >>> filepath = os.path.dirname( os.path.realpath( __file__ ) )
    >>> datadir = os.path.realpath(os.path.join(filepath, '../testing/data'))
    >>> os.chdir(datadir)
"""
import warnings
import os
from .base import AFNITraitedSpec, AFNICommand
from ..base import (Directory, CommandLineInputSpec, CommandLine, TraitedSpec,
                    traits, isdefined, File)
from ...utils.filemanip import (load_json, save_json, split_filename)
>>>>>>> 0e6300e8

    assumemosaic = traits.Bool(desc='assume that Siemens image is mosaic',
        argstr='-assume_dicom_mosaic')

<<<<<<< HEAD
    datatype = traits.Enum('short', 'float', 'byte', 'complex',
        desc='set output file datatype', argstr='-datum %s')

=======

class To3DInputSpec(AFNITraitedSpec):
    infolder = Directory(desc='folder with DICOM images to convert',
        argstr='%s/*.dcm',
        position=-1,
        mandatory=True,
        exists=True)

    outfile = File(desc='converted image file',
        argstr='-prefix %s',
        position=-2,
        mandatory=True)

    filetype = traits.Enum('spgr', 'fse', 'epan', 'anat', 'ct', 'spct',
        'pet', 'mra', 'bmap', 'diff',
        'omri', 'abuc', 'fim', 'fith', 'fico', 'fitt', 'fift',
        'fizt', 'fict', 'fibt',
        'fibn', 'figt', 'fipt',
        'fbuc', argstr='-%s', desc='type of datafile being converted')

    skipoutliers = traits.Bool(desc='skip the outliers check',
        argstr='-skip_outliers')

    assumemosaic = traits.Bool(desc='assume that Siemens image is mosaic',
        argstr='-assume_dicom_mosaic')

    datatype = traits.Enum('short', 'float', 'byte', 'complex',
        desc='set output file datatype', argstr='-datum %s')

>>>>>>> 0e6300e8
    funcparams = traits.Str(desc='parameters for functional data',
        argstr='-time:zt %s alt+z2')


class To3DOutputSpec(TraitedSpec):
    out_file = File(desc='converted file',
        exists=True)


class To3D(AFNICommand):
    """Create a 3D dataset from 2D image files using AFNI to3d command

    For complete details, see the `to3d Documentation
    <http://afni.nimh.nih.gov/pub/dist/doc/program_help/to3d.html>`_

    Examples
    ========

    >>> from nipype.interfaces import afni
    >>> To3D = afni.To3d()
    AFNI has no environment variable that sets filetype
    Nipype uses NIFTI_GZ as default
    >>> To3D.inputs.datatype = 'float'
    >>> To3D.inputs.infolder = 'dicomdir'
    >>> To3D.inputs.filetype = "anat"
    >>> res = To3D.run() #doctest: +SKIP

   """

    _cmd = 'to3d'
    input_spec = To3DInputSpec
    output_spec = To3DOutputSpec

    def _list_outputs(self):
        outputs = self.output_spec().get()
        outputs['out_file'] = self.inputs.outfile
        return outputs


class TShiftInputSpec(AFNITraitedSpec):
    in_file = File(desc='input file to 3dTShift',
        argstr='%s',
        position=-1,
        mandatory=True,
        exists=True)
    out_file = File(desc='output file from 3dTshift',
        argstr='-prefix %s',
        position=0,
        genfile=True)

    tr = traits.Str(desc='manually set the TR' +
        'You can attach suffix "s" for seconds or "ms" for milliseconds.',
        argstr='-TR %s')

    tzero = traits.Float(desc='align each slice to given time offset',
        argstr='-tzero %s',
        xor=['tslice'])

    tslice = traits.Int(desc='align each slice to time offset of given slice',
        argstr='-slice %s',
        xor=['tzero'])

    ignore = traits.Int(desc='ignore the first set of points specified',
        argstr='-ignore %s')

    interp = traits.Enum(('Fourier', 'linear', 'cubic', 'quintic', 'heptic'),
        desc='different interpolation methods (see 3dTShift for details)' +
        ' default = Fourier', argstr='-%s')

    tpattern = traits.Enum(('alt+z', 'alt+z2', 'alt-z',
        'alt-z2', 'seq+z', 'seq-z'),
        desc='use specified slice time pattern rather than one in header',
        argstr='-tpattern %s')

    rlt = traits.Bool(desc='Before shifting, remove the mean and linear trend',
        argstr="-rlt")

    rltplus = traits.Bool(desc='Before shifting,' +
        ' remove the mean and linear trend and ' +
        'later put back the mean',
        argstr="-rlt+")

    suffix = traits.Str(desc="out_file suffix")
        # todo: give it a default-value


class TShiftOutputSpec(AFNITraitedSpec):
    out_file = File(desc='post slice time shifted 4D image')


class TShift(AFNICommand):
    """Shifts voxel time series from input
    so that seperate slices are aligned to the same
    temporal origin

    For complete details, see the `3dTshift Documentation.
    <http://afni.nimh.nih.gov/pub/dist/doc/program_help/3dTshift.html>

    Examples
    ========

    >>> from nipype.interfaces import afni as afni
    >>> from nipype.testing import  example_data
    >>> tshift = afni.TShift()
    >>> tshift.inputs.in_file = example_data('functional.nii')
    >>> tshift.inputs.out_file = 'functional_tshift.nii'
    >>> tshift.inputs.tpattern = 'alt+z'
    >>> tshift.inputs.tzero = 0.0
    >>> res = tshift.run()   # doctest: +SKIP

    """

    _cmd = '3dTshift'
    input_spec = TShiftInputSpec
    output_spec = TShiftOutputSpec

    def _gen_filename(self, name):
        if name == 'out_file':
            return self._list_outputs()[name]
        return None

    def _list_outputs(self):
        outputs = self.output_spec().get()
        outputs['out_file'] = self.inputs.out_file
        if not isdefined(outputs['out_file']):

            if isdefined(self.inputs.suffix):
                suffix = self.inputs.suffix
            else:
                suffix = "_tshift"
        outputs['out_file'] = self._gen_fname(self.inputs.in_file,
             suffix=suffix)
        return outputs


class RefitInputSpec(AFNITraitedSpec):
    in_file = File(desc='input file to 3drefit',
        argstr='%s',
        position=-1,
        mandatory=True,
        exists=True,
        copyfile=True)

    deoblique = traits.Bool(desc='replace current transformation' +
        ' matrix with cardinal matrix',
        argstr='-deoblique')

    xorigin = traits.Str(desc='x distance for edge voxel offset',
        argstr='-xorigin %s')

    yorigin = traits.Str(desc='y distance for edge voxel offset',
        argstr='-yorigin %s')
    zorigin = traits.Str(desc='z distance for edge voxel offset',
        argstr='-zorigin %s')


class RefitOutputSpec(AFNITraitedSpec):
    out_file = File(desc='Same file as original infile with modified matrix',
        exists=True)


class Refit(AFNICommand):
    """Changes some of the information inside a 3D dataset's header

    For complete details, see the `3drefit Documentation.
    <http://afni.nimh.nih.gov/pub/dist/doc/program_help/3drefit.html>

    Examples
    ========

    >>> from nipype.interfaces import afni as afni
    >>> from nipype.testing import  example_data
    >>> refit = afni.Refit()
    >>> refit.inputs.in_file = example_data('structural.nii')
    >>> refit.inputs.deoblique=True
    >>> res = refit.run() # doctest: +SKIP

    """

    _cmd = '3drefit'
    input_spec = RefitInputSpec
    output_spec = RefitOutputSpec

    def _list_outputs(self):
        outputs = self.output_spec().get()
        outputs['out_file'] = self.inputs.in_file
        return outputs


class WarpInputSpec(AFNITraitedSpec):

    in_file = File(desc='input file to 3dWarp',
        argstr='%s',
        position=-1,
        mandatory=True,
        exists=True)

    out_file = File(desc='output file from 3dWarp',
        argstr='-prefix %s',
        position=0,
        genfile=True)

    tta2mni = traits.Bool(desc='transform dataset from Talairach to MNI152',
        argstr='-tta2mni')

    mni2tta = traits.Bool(desc='transform dataset from MNI152 to Talaraich',
        argstr='-mni2tta')

    matparent = File(desc="apply transformation from 3dWarpDrive",
        argstr="-matparent %s",
        exists=True)

    deoblique = traits.Bool(desc='transform dataset from oblique to cardinal',
        argstr='-deoblique')

    interp = traits.Enum(('linear', 'cubic', 'NN', 'quintic'),
        desc='spatial interpolation methods [default = linear]',
        argstr='-%s')

    gridset = File(desc="copy grid of specified dataset",
        argstr="-gridset %s",
        exists=True)

    zpad = traits.Int(desc="pad input dataset with N planes" +
        " of zero on all sides.",
        argstr="-zpad %s")

    suffix = traits.Str(desc="out_file suffix")
        # todo: give it a default-value


class WarpOutputSpec(AFNITraitedSpec):
    out_file = File(desc='spatially transformed input image', exists=True)


class Warp(AFNICommand):
    """Use 3dWarp for spatially transforming a dataset

    For complete details, see the `3dWarp Documentation.
    <http://afni.nimh.nih.gov/pub/dist/doc/program_help/3dWarp.html>`_

    Examples
    ========

    >>> from nipype.interfaces import afni as afni
    >>> from nipype.testing import  example_data
    >>> warp = afni.Warp()
    >>> warp.inputs.in_file = example_data('structural.nii')
    >>> warp.inputs.deoblique = True
    >>> res = warp.run() # doctest: +SKIP

    """

    _cmd = '3dWarp'
    input_spec = WarpInputSpec
    output_spec = WarpOutputSpec

    def _gen_filename(self, name):
        if name == 'out_file':
            return self._list_outputs()[name]
        return None

    def _list_outputs(self):
        outputs = self.output_spec().get()
        if not isdefined(self.inputs.out_file):
            if isdefined(self.inputs.suffix):
                suffix = self.inputs.suffix
            else:
                suffix = "_warp"
            outputs['out_file'] = self._gen_fname(
                self.inputs.in_file, suffix=suffix)
        else:
            outputs['out_file'] = self.inputs.out_file
        return outputs


class ResampleInputSpec(AFNITraitedSpec):

    in_file = File(desc='input file to 3dresample',
        argstr='-inset %s',
        position=-1,
        mandatory=True,
        exists=True)

    out_file = File(desc='output file from 3dresample',
        argstr='-prefix %s',
        position=-2,
        genfile=True)

    orientation = traits.Str(desc='new orientation code',
        argstr='-orient %s')

    suffix = traits.Str(desc="out_file suffix")
        # todo: give it a default-value
<<<<<<< HEAD


class ResampleOutputSpec(AFNITraitedSpec):
    out_file = File(desc='reoriented or resampled file',
        exists=True)

=======


class ResampleOutputSpec(AFNITraitedSpec):
    out_file = File(desc='reoriented or resampled file',
        exists=True)

>>>>>>> 0e6300e8

class Resample(AFNICommand):
    """Resample or reorient an image using AFNI 3dresample command

    For complete details, see the `3dresample Documentation.
    <http://afni.nimh.nih.gov/pub/dist/doc/program_help/3dresample.html>`_

    Examples
    ========

    >>> from nipype.interfaces import afni as afni
    >>> from nipype.testing import  example_data
    >>> resample = afni.Resample()
    >>> resample.inputs.in_file = example_data('functional.nii')
    >>> resample.inputs.orientation= 'RPI'
    >>> res = resample.run() # doctest: +SKIP

    """

    _cmd = '3dresample'
    input_spec = ResampleInputSpec
    output_spec = ResampleOutputSpec

    def _gen_filename(self, name):
        if name == 'out_file':
            return self._list_outputs()[name]
        return None

    def _list_outputs(self):
        outputs = self.output_spec().get()
        if not isdefined(self.inputs.out_file):
            if isdefined(self.inputs.suffix):
                suffix = self.inputs.suffix
            else:
                suffix = []  # allow for resampling command later!
                if self.inputs.orientation:
                    suffix.append("_RPI")
                suffix = "".join(suffix)
            outputs['out_file'] = self._gen_fname(
                self.inputs.in_file, suffix=suffix)
        else:
            outputs['out_file'] = self.inputs.out_file
        return outputs


class TStatInputSpec(AFNITraitedSpec):
    in_file = File(desc='input file to 3dTstat',
        argstr='%s',
        position=-1,
        mandatory=True,
        exists=True)

    out_file = File(desc='output file from 3dTstat',
        argstr='-prefix %s',
        position=-2,
        genfile=True)

    options = traits.Str(desc='selected statistical output',
        argstr='%s')

<<<<<<< HEAD

class TStatOutputSpec(AFNITraitedSpec):
    out_file = File(desc='statistical file',
        exists=True)


=======

class TStatOutputSpec(AFNITraitedSpec):
    out_file = File(desc='statistical file',
        exists=True)


>>>>>>> 0e6300e8
class TStat(AFNICommand):
    """Compute voxel-wise statistics using AFNI 3dTstat command

    For complete details, see the `3dTstat Documentation.
    <http://afni.nimh.nih.gov/pub/dist/doc/program_help/3dTstat.html>`_

    Examples
    ========

    >>> from nipype.interfaces import afni as afni
    >>> from nipype.testing import  example_data
    >>> tstat = afni.TStat()
    >>> tstat.inputs.in_file = example_data('functional.nii')
    >>> tstat.inputs.options= '-mean'
    >>> res = tstat.run() # doctest: +SKIP

    """

    _cmd = '3dTstat'
    input_spec = TStatInputSpec
    output_spec = TStatOutputSpec

    def _gen_filename(self, name):
        """Generate output file name
        """

        if name == 'out_file':
            _, fname, ext = split_filename(self.inputs.in_file)
            return os.path.join(os.getcwd(), ''.join((fname, '_3dT', ext)))

    def _list_outputs(self):
        outputs = self.output_spec().get()
        if not isdefined(self.inputs.out_file):
            outputs['out_file'] = self._gen_filename('out_file')
        else:
            outputs['out_file'] = os.path.abspath(self.inputs.out_file)
        return outputs


class DetrendInputSpec(AFNITraitedSpec):
    in_file = File(desc='input file to 3dDetrend',
        argstr='%s',
        position=-1,
        mandatory=True,
        exists=True)
    out_file = File(desc='output file from 3dTstat',
         argstr='-prefix %s',
         position=-2,
         genfile=True)
    options = traits.Str(desc='selected statistical output',
        argstr='%s')

<<<<<<< HEAD

class DetrendOutputSpec(AFNITraitedSpec):
    out_file = File(desc='statistical file',
        exists=True)


class Detrend(AFNICommand):
    """This program removes components from voxel time series using
    linear least squares

    For complete details, see the `3dDetrend Documentation.
    <http://afni.nimh.nih.gov/pub/dist/doc/program_help/3dDetrend.html>`_

    Examples
    ========

    >>> from nipype.interfaces import afni as afni
    >>> from nipype.testing import  example_data
    >>> detrend = afni.Detrend()
    >>> detrend.inputs.in_file = example_data('functional.nii')
    >>> detrend.inputs.options = '-polort 2'
    >>> res = detrend.run() # doctest: +SKIP

    """

    _cmd = '3dDetrend'
    input_spec = DetrendInputSpec
    output_spec = DetrendOutputSpec

    def _gen_filename(self, name):
        """Generate output file name
        """

        if name == 'out_file':
            _, fname, ext = split_filename(self.inputs.in_file)
            return os.path.join(os.getcwd(), ''.join((fname, '_3dD', ext)))

    def _list_outputs(self):
        outputs = self.output_spec().get()

        if not isdefined(self.inputs.out_file):
            outputs['out_file'] = self._gen_filename('out_file')
        else:
            outputs['out_file'] = os.path.abspath(self.inputs.out_file)
        return outputs


class DespikeInputSpec(AFNITraitedSpec):
    in_file = File(desc='input file to 3dDespike',
        argstr='%s',
        position=-1,
        mandatory=True,
        exists=True)

    out_file = File(desc='output file from 3dDespike',
         argstr='-prefix %s',
         position=-2,
         genfile=True)

    options = traits.Str(desc='additional args',
        argstr='%s')


class DespikeOutputSpec(AFNITraitedSpec):
    out_file = File(desc='despiked img',
               exists=True)


class Despike(AFNICommand):
    """Removes 'spikes' from the 3D+time input dataset

=======

class DetrendOutputSpec(AFNITraitedSpec):
    out_file = File(desc='statistical file',
        exists=True)


class Detrend(AFNICommand):
    """This program removes components from voxel time series using
    linear least squares

    For complete details, see the `3dDetrend Documentation.
    <http://afni.nimh.nih.gov/pub/dist/doc/program_help/3dDetrend.html>`_

    Examples
    ========

    >>> from nipype.interfaces import afni as afni
    >>> from nipype.testing import  example_data
    >>> detrend = afni.Detrend()
    >>> detrend.inputs.in_file = example_data('functional.nii')
    >>> detrend.inputs.options = '-polort 2'
    >>> res = detrend.run() # doctest: +SKIP

    """

    _cmd = '3dDetrend'
    input_spec = DetrendInputSpec
    output_spec = DetrendOutputSpec

    def _gen_filename(self, name):
        """Generate output file name
        """

        if name == 'out_file':
            _, fname, ext = split_filename(self.inputs.in_file)
            return os.path.join(os.getcwd(), ''.join((fname, '_3dD', ext)))

    def _list_outputs(self):
        outputs = self.output_spec().get()

        if not isdefined(self.inputs.out_file):
            outputs['out_file'] = self._gen_filename('out_file')
        else:
            outputs['out_file'] = os.path.abspath(self.inputs.out_file)
        return outputs


class DespikeInputSpec(AFNITraitedSpec):
    in_file = File(desc='input file to 3dDespike',
        argstr='%s',
        position=-1,
        mandatory=True,
        exists=True)

    out_file = File(desc='output file from 3dDespike',
         argstr='-prefix %s',
         position=-2,
         genfile=True)

    options = traits.Str(desc='additional args',
        argstr='%s')


class DespikeOutputSpec(AFNITraitedSpec):
    out_file = File(desc='despiked img',
               exists=True)


class Despike(AFNICommand):
    """Removes 'spikes' from the 3D+time input dataset

>>>>>>> 0e6300e8
    For complete details, see the `3dDespike Documentation.
    <http://afni.nimh.nih.gov/pub/dist/doc/program_help/3dDespike.html>`_

    Examples
    ========

    >>> from nipype.interfaces import afni as afni
    >>> from nipype.testing import  example_data
    >>> despike = afni.Despike()
    >>> despike.inputs.in_file = example_data('functional.nii')
    >>> res = despike.run() # doctest: +SKIP

    """

    _cmd = '3dDespike'
    input_spec = DespikeInputSpec
    output_spec = DespikeOutputSpec

    def _gen_filename(self, name):
        """Generate output file name
        """
        if name == 'out_file':
            _, fname, ext = split_filename(self.inputs.in_file)
            return os.path.join(os.getcwd(), ''.join((fname, '_3dDe', ext)))

    def _list_outputs(self):
        outputs = self.output_spec().get()
        #outputs['out_file'] = os.path.abspath(self.inputs.out_file)

        if not isdefined(self.inputs.out_file):
            outputs['out_file'] = self._gen_filename('out_file')
        else:
            outputs['out_file'] = os.path.abspath(self.inputs.out_file)
        return outputs


class AutomaskInputSpec(AFNITraitedSpec):
    in_file = File(desc='input file to 3dAutomask',
        argstr='%s',
        position=-1,
        mandatory=True,
        exists=True)

    out_file = File(desc='output file from 3dAutomask (a brain mask)',
        argstr='-prefix %s',
        position=-2,
        genfile=True)

    apply_mask = File(desc="output file from 3dAutomask",
        argstr='-apply_prefix %s')

    clfrac = traits.Float(desc='sets the clip level fraction' +
        ' (must be 0.1-0.9). ' +
        'A small value will tend to make the mask larger [default = 0.5].',
        argstr="-dilate %s")

    dilate = traits.Int(desc='dilate the mask outwards',
        argstr="-dilate %s")

    erode = traits.Int(desc='erode the mask inwards',
        argstr="-erode %s")

    options = traits.Str(desc='automask settings',
        argstr='%s')

    suffix = traits.Str(desc="out_file suffix")
        # todo: give it a default-value


class AutomaskOutputSpec(AFNITraitedSpec):
    out_file = File(desc='mask file',
        exists=True)

    brain_file = File(desc='brain file (skull stripped)',
        exists=True)


class Automask(AFNICommand):
    """Create a brain-only mask of the image using AFNI 3dAutomask command

    For complete details, see the `3dAutomask Documentation.
    <http://afni.nimh.nih.gov/pub/dist/doc/program_help/3dAutomask.html>`_

    Examples
    ========

    >>> from nipype.interfaces import afni as afni
    >>> from nipype.testing import  example_data
    >>> automask = afni.Automask()
    >>> automask.inputs.in_file = example_data('functional.nii')
    >>> automask.inputs.dilate = 1
    >>> res = automask.run() # doctest: +SKIP

    """

    _cmd = '3dAutomask'
    input_spec = AutomaskInputSpec
    output_spec = AutomaskOutputSpec

    def _gen_filename(self, name):
        if name == 'out_file':
            return self._list_outputs()[name]
        return None

    def _list_outputs(self):
        outputs = self.output_spec().get()
        outputs['brain_file'] = self.inputs.apply_mask

        if not isdefined(self.inputs.out_file):
            if isdefined(self.inputs.suffix):
                suffix = self.inputs.suffix
            else:
                suffix = "_automask"

            outputs['out_file'] = self._gen_fname(self.inputs.in_file,
                suffix=suffix)
        else:
            outputs['out_file'] = self.inputs.out_file
        return outputs


class VolregInputSpec(AFNITraitedSpec):

    in_file = File(desc='input file to 3dvolreg',
       argstr='%s',
       position=-1,
       mandatory=True,
       exists=True)
    out_file = File(desc='output file from 3dvolreg',
       argstr='-prefix %s',
       position=-2,
       genfile=True)
    basefile = File(desc='base file for registration',
        argstr='-base %s',
        position=-6)
    zpad = File(desc='Zeropad around the edges' +
        ' by \'n\' voxels during rotations',
        argstr='-zpad %s',
        position=-5)
    md1dfile = File(desc='max displacement output file',
        argstr='-maxdisp1D %s',
        position=-4)
    oned_file = File(desc='1D movement parameters output file',
        argstr='-1Dfile %s',
        position=-3,
        genfile=True)
    verbose = traits.Bool(desc='more detailed description of the process',
        argstr='-verbose')
    timeshift = traits.Bool(desc='time shift to mean slice time offset',
        argstr='-tshift 0')
    copyorigin = traits.Bool(desc='copy base file origin coords to output',
        argstr='-twodup')
    other = traits.Str(desc='other options',
        argstr='%s')


class VolregOutputSpec(AFNITraitedSpec):
    out_file = File(desc='registered file',
        exists=True)
    md1d_file = File(desc='max displacement info file')
    oned_file = File(desc='movement parameters info file')


class Volreg(AFNICommand):
    """Register input volumes to a base volume using AFNI 3dvolreg command

    For complete details, see the `3dvolreg Documentation.
    <http://afni.nimh.nih.gov/pub/dist/doc/program_help/3dvolreg.html>`_

    Examples
    ========

    >>> from nipype.interfaces import afni as afni
    >>> from nipype.testing import  example_data
    >>> volreg = afni.Volreg()
    >>> volreg.inputs.in_file = example_data('functional.nii')
    >>> volreg.inputs.other = '-Fourier -twopass'
    >>> volreg.inputs.zpad = '4'
    >>> res = volreg.run() # doctest: +SKIP

    """

    _cmd = '3dvolreg'
    input_spec = VolregInputSpec
    output_spec = VolregOutputSpec

    def _gen_filename(self, name):
        """Generate output file name
        """
        if name == 'out_file':
            _, fname, ext = split_filename(self.inputs.in_file)
            return os.path.join(os.getcwd(), ''.join((fname, '_3dv', ext)))

        if name == 'oned_file':
            _, fname, ext = split_filename(self.inputs.in_file)
            return os.path.join(os.getcwd(), ''.join((fname, '_3dv1D', '.1D')))

    def _list_outputs(self):
        outputs = self.output_spec().get()

        if not isdefined(self.inputs.out_file):
            outputs['out_file'] = self._gen_filename('out_file')
        else:
            outputs['out_file'] = os.path.abspath(self.inputs.out_file)

        if not isdefined(self.inputs.oned_file):
            outputs['oned_file'] = self._gen_filename('oned_file')
        else:
            outputs['oned_file'] = os.path.abspath(self.inputs.oned_file)

        return outputs


class MergeInputSpec(AFNITraitedSpec):
    infile = File(desc='input file to 3dvolreg',
        argstr='%s',
        position=-1,
        mandatory=True,
        exists=True)
    outfile = File(desc='output file from 3dvolreg',
         argstr='-prefix %s',
         position=-2,
         mandatory=True)
    doall = traits.Bool(desc='apply options to all sub-bricks in dataset',
        argstr='-doall')
    blurfwhm = traits.Int(desc='FWHM blur value (mm)',
          argstr='-1blur_fwhm %d',
          units='mm')
    other = traits.Str(desc='other options',
         argstr='%s')


class MergeOutputSpec(AFNITraitedSpec):
    out_file = File(desc='smoothed file',
        exists=True)


class Merge(AFNICommand):
    """Merge or edit volumes using AFNI 3dmerge command

    For complete details, see the `3dmerge Documentation.
    <http://afni.nimh.nih.gov/pub/dist/doc/program_help/3dmerge.html>`_

    Examples
    ========

    >>> from nipype.interfaces import afni as afni
    >>> from nipype.testing import  example_data
    >>> merge = afni.Merge()
    >>> merge.inputs.infile = example_data('functional.nii')
    >>> merge.inputs.blurfwhm = 4.0
    >>> merge.inputs.doall = True
    >>> merge.inputs.outfile = 'e7.nii'
    >>> res = merge.run() # doctest: +SKIP

    """

    _cmd = '3dmerge'
    input_spec = MergeInputSpec
    output_spec = MergeOutputSpec

    def _list_outputs(self):
        outputs = self.output_spec().get()
        outputs['out_file'] = self.inputs.outfile
        return outputs


class CopyInputSpec(AFNITraitedSpec):
    in_file = File(desc='input file to 3dcopy',
        argstr='%s',
        position=-2,
        mandatory=True,
        exists=True)
    out_file = File(desc='output file from 3dcopy',
        argstr='%s',
        position=-1,
        genfile=True)


class CopyOutputSpec(AFNITraitedSpec):
    out_file = File(desc='copied file')


class Copy(AFNICommand):
    """Copies an image of one type to an image of the same
    or different type using 3dcopy command

    For complete details, see the `3dcopy Documentation.
    <http://afni.nimh.nih.gov/pub/dist/doc/program_help/3dcopy.html>`_

    Examples
    ========

    >>> from nipype.interfaces import afni as afni
    >>> from nipype.testing import  example_data
    >>> copy = afni.Copy()
    >>> copy.inputs.in_file = example_data('functional.nii')
    >>> copy.inputs.out_file = 'new_func.nii'
    >>> res = copy.run() # doctest: +SKIP

    """

    _cmd = '3dcopy'
    input_spec = CopyInputSpec
    output_spec = CopyOutputSpec

    def _gen_filename(self, name):
        """Generate output file name
        """
        if name == 'out_file':
            _, fname, ext = split_filename(self.inputs.in_file)
            return os.path.join(os.getcwd(), ''.join((fname, '_copy', ext)))

    def _list_outputs(self):
        outputs = self.output_spec().get()

        if not isdefined(self.inputs.out_file):
            outputs['out_file'] = self._gen_filename('out_file')
        else:
            outputs['out_file'] = os.path.abspath(self.inputs.out_file)
        return outputs


class FourierInputSpec(AFNITraitedSpec):
    in_file = File(desc='input file to 3dFourier',
        argstr='%s',
        position=-1,
        mandatory=True,
        exists=True)
    out_file = File(desc='output file from 3dFourier',
         argstr='-prefix %s',
         position=-2,
         genfile=True)
    lowpass = traits.Float(desc='lowpass',
        argstr='-lowpass %f',
        position=0,
        mandatory=True)
    highpass = traits.Float(desc='highpass',
        argstr='-highpass %f',
        position=1,
        mandatory=True)
    other = traits.Str(desc='other options',
        argstr='%s')


class FourierOutputSpec(AFNITraitedSpec):
    out_file = File(desc='band-pass filtered file',
        exists=True)


class Fourier(AFNICommand):
    """Program to lowpass and/or highpass each voxel time series in a
    dataset, via the FFT

    For complete details, see the `3dFourier Documentation.
    <http://afni.nimh.nih.gov/pub/dist/doc/program_help/3dfourier.html>`_

    Examples
    ========

    >>> from nipype.interfaces import afni as afni
    >>> from nipype.testing import  example_data
    >>> fourier = afni.Fourier()
    >>> fourier.inputs.in_file = example_data('functional.nii')
    >>> fourier.inputs.other = '-retrend'
    >>> fourier.inputs.highpass = 0.005
    >>> fourier.inputs.lowpass = 0.1
    >>> res = fourier.run() # doctest: +SKIP

    """

    _cmd = '3dFourier'
    input_spec = FourierInputSpec
    output_spec = FourierOutputSpec

    def _gen_filename(self, name):
        """Generate output file name
        """
        if name == 'out_file':
            _, fname, ext = split_filename(self.inputs.in_file)
            return os.path.join(os.getcwd(), ''.join((fname, '_3dF', ext)))

    def _list_outputs(self):
        outputs = self.output_spec().get()

        if not isdefined(self.inputs.out_file):
            outputs['out_file'] = self._gen_filename('out_file')
        else:
            outputs['out_file'] = os.path.abspath(self.inputs.out_file)
        return outputs


class ZCutUpInputSpec(AFNITraitedSpec):
    infile = File(desc='input file to 3dZcutup',
        argstr='%s',
        position=-1,
        mandatory=True,
        exists=True)
    outfile = File(desc='output file from 3dZcutup',
         argstr='-prefix %s',
         position=-2,
         mandatory=True)
    keep = traits.Str(desc='slice range to keep in output',
            argstr='-keep %s')
    other = traits.Str(desc='other options',
               argstr='%s')


class ZCutUpOutputSpec(AFNITraitedSpec):
    out_file = File(desc='cut file',
        exists=True)


class ZCutUp(AFNICommand):
    """Cut z-slices from a volume using AFNI 3dZcutup command

    For complete details, see the `3dZcutup Documentation.
    <http://afni.nimh.nih.gov/pub/dist/doc/program_help/3dZcutup.html>`_

    Examples
    ========

    >>> from nipype.interfaces import afni as afni
    >>> from nipype.testing import  example_data
    >>> zcutup = afni.Zcutup()
    >>> zcutup.inputs.infile = example_data('functional.nii')
    >>> zcutup.inputs.outfile= 'functional_zcutup.nii'
    >>> zcutup.inputs.keep= '0 10'
    >>> res = zcutup.run() # doctest: +SKIP

    """

    _cmd = '3dZcutup'
    input_spec = ZCutUpInputSpec
    output_spec = ZCutUpOutputSpec

    def _list_outputs(self):
        outputs = self.output_spec().get()
        outputs['out_file'] = self.inputs.outfile
        return outputs


class AllineateInputSpec(AFNITraitedSpec):
    infile = File(desc='input file to 3dAllineate',
        argstr='-source %s',
        position=-1,
        mandatory=True,
        exists=True)
    outfile = File(desc='output file from 3dAllineate',
         argstr='-prefix %s',
         position=-2,
         mandatory=True)
    matrix = File(desc='matrix to align input file',
        argstr='-1dmatrix_apply %s',
        position=-3)


class AllineateOutputSpec(AFNITraitedSpec):
    out_file = File(desc='cut file',
          exists=True)


class Allineate(AFNICommand):
    """Program to align one dataset (the 'source') to a base dataset

    For complete details, see the `3dAllineate Documentation.
    <http://afni.nimh.nih.gov/pub/dist/doc/program_help/3dAllineate.html>`_

    Examples
    ========

    >>> from nipype.interfaces import afni as afni
    >>> from nipype.testing import  example_data
    >>> allineate = afni.Allineate()
    >>> allineate.inputs.infile = example_data('functional.nii')
    >>> allineate.inputs.outfile= 'functional_allineate.nii'
    >>> allineate.inputs.matrix= example_data('cmatrix.mat')
    >>> res = allineate.run() # doctest: +SKIP

    """

    _cmd = '3dAllineate'
    input_spec = AllineateInputSpec
    output_spec = AllineateOutputSpec

    def _list_outputs(self):
        outputs = self.output_spec().get()
        outputs['out_file'] = self.inputs.outfile
        return outputs


class MaskaveInputSpec(AFNITraitedSpec):
    in_file = File(desc='input file to 3dmaskave',
        argstr='%s',
        position=-2,
        mandatory=True,
        exists=True)
    out_file = File(desc='output to the file',
         argstr='> %s',
         position=-1,
         genfile=True)
    mask = File(desc='matrix to align input file',
        argstr='-mask %s',
        position=1)

    quiet = traits.Bool(desc='matrix to align input file',
        argstr='-quiet',
        position=2)


class MaskaveOutputSpec(AFNITraitedSpec):
    out_file = File(desc='outfile',
          exists=True)


class Maskave(AFNICommand):
    """Computes average of all voxels in the input dataset
    which satisfy the criterion in the options list

    For complete details, see the `3dmaskave Documentation.
    <http://afni.nimh.nih.gov/pub/dist/doc/program_help/3dmaskave.html>`_

    Examples
    ========

    >>> from nipype.interfaces import afni as afni
    >>> from nipype.testing import  example_data
    >>> maskave = afni.Maskave()
    >>> maskave.inputs.in_file = example_data('functional.nii')
    >>> maskave.inputs.mask= example_data('seed_mask.nii')
    >>> maskave.inputs.quiet= True
    >>> maskave.inputs.out_file= 'maskave.1D'
    >>> res = maskave.run() # doctest: +SKIP

    """

    _cmd = '3dmaskave'
    input_spec = MaskaveInputSpec
    output_spec = MaskaveOutputSpec

    def _list_outputs(self):
        outputs = self.output_spec().get()
        if not isdefined(self.inputs.out_file):
            out_file = self._gen_filename('out_file')
        else:
            out_file = os.path.abspath(self.inputs.out_file)
        outputs['out_file'] = out_file
        return outputs

    def _gen_filename(self, name):
        """Generate output file name
        """
        if name == 'out_file':
            _, fname, ext = split_filename(self.inputs.in_file)
            return os.path.join(os.getcwd(), ''.join((fname, '_3dm', '.1D')))


class SkullStripInputSpec(AFNITraitedSpec):
    in_file = File(desc='input file to 3dSkullStrip',
        argstr='-input %s',
        position=1,
        mandatory=True,
        exists=True)
    out_file = File(desc='output to the file',
         argstr='%s',
         position=-1,
        genfile=True)
    options = traits.Str(desc='options', argstr='%s', position=2)


class SkullStripOutputSpec(AFNITraitedSpec):
    out_file = File(desc='outfile',
        exists=True)


class SkullStrip(AFNICommand):
    """A program to extract the brain from surrounding
    tissue from MRI T1-weighted images

    For complete details, see the `3dSkullStrip Documentation.
    <http://afni.nimh.nih.gov/pub/dist/doc/program_help/3dSkullStrip.html>`_

    Examples
    ========

    >>> from nipype.interfaces import afni as afni
    >>> from nipype.testing import  example_data
    >>> skullstrip = afni.Skullstrip()
    >>> skullstrip.inputs.in_file = example_data('functional.nii')
    >>> skullstrip.inputs.options = '-o_ply'
    >>> res = skullstrip.run() # doctest: +SKIP

<<<<<<< HEAD
=======
    """
    _cmd = '3dSkullStrip'
    input_spec = SkullStripInputSpec
    output_spec = SkullStripOutputSpec

    def _list_outputs(self):
        outputs = self.output_spec().get()
        if not isdefined(self.inputs.out_file):
            out_file = self._gen_filename('out_file')
        else:
            out_file = os.path.abspath(self.inputs.out_file)

        outputs['out_file'] = out_file
        return outputs

    def _gen_filename(self, name):
        """Generate output file name
        """
        if name == 'out_file':
            _, fname, ext = split_filename(self.inputs.in_file)
        return os.path.join(os.getcwd(), ''.join((fname, '_3dT', ext)))


class TCatInputSpec(AFNITraitedSpec):
    in_file = File(desc='input file to 3dTcat',
        argstr=' %s',
        position=-1,
        mandatory=True,
        exists=True)
    out_file = File(desc='output to the file',
         argstr='-prefix %s',
         position=-2,
         genfile=True)
    rlt = traits.Str(desc='options', argstr='-rlt%s', position=1)


class TCatOutputSpec(AFNITraitedSpec):
    out_file = File(desc='outfile',
        exists=True)


class TCat(AFNICommand):
    """Concatenate sub-bricks from input datasets into
    one big 3D+time dataset

    For complete details, see the `3dTcat Documentation.
    <http://afni.nimh.nih.gov/pub/dist/doc/program_help/3dTcat.html>`_

    Examples
    ========

    >>> from nipype.interfaces import afni as afni
    >>> from nipype.testing import  example_data
    >>> tcat = afni.TCat()
    >>> tcat.inputs.in_file = example_data('functional.nii')
    >>> tcat.inputs.out_file= 'functional_tcat.nii'
    >>> tcat.inputs.rlt = '+'
    >>> res = tcat.run() # doctest: +SKIP

>>>>>>> 0e6300e8
    """
    _cmd = '3dSkullStrip'
    input_spec = SkullStripInputSpec
    output_spec = SkullStripOutputSpec

<<<<<<< HEAD
=======
    _cmd = '3dTcat'
    input_spec = TCatInputSpec
    output_spec = TCatOutputSpec

>>>>>>> 0e6300e8
    def _list_outputs(self):
        outputs = self.output_spec().get()
        if not isdefined(self.inputs.out_file):
            out_file = self._gen_filename('out_file')
        else:
            out_file = os.path.abspath(self.inputs.out_file)

        outputs['out_file'] = out_file
        return outputs

    def _gen_filename(self, name):
        """Generate output file name
        """
        if name == 'out_file':
            _, fname, ext = split_filename(self.inputs.in_file)
        return os.path.join(os.getcwd(), ''.join((fname, '_3dT', ext)))
<<<<<<< HEAD


class TCatInputSpec(AFNITraitedSpec):
    in_file = File(desc='input file to 3dTcat',
        argstr=' %s',
        position=-1,
        mandatory=True,
        exists=True)
    out_file = File(desc='output to the file',
         argstr='-prefix %s',
         position=-2,
         genfile=True)
    rlt = traits.Str(desc='options', argstr='-rlt%s', position=1)


class TCatOutputSpec(AFNITraitedSpec):
    out_file = File(desc='outfile',
        exists=True)


class TCat(AFNICommand):
    """Concatenate sub-bricks from input datasets into
    one big 3D+time dataset

    For complete details, see the `3dTcat Documentation.
    <http://afni.nimh.nih.gov/pub/dist/doc/program_help/3dTcat.html>`_
=======


class FimInputSpec(AFNITraitedSpec):
    in_file = File(desc='input file to 3dfim+',
        argstr=' -input %s',
        position=1,
        mandatory=True,
        exists=True)
    ideal_file = File(desc='output to the file',
        argstr='-ideal_file %s',
        position=2,
        mandatory=True)
    fim_thr = traits.Float(desc='fim internal mask threshold value',
        argstr='-fim_thr %f', position=3)

    out = traits.Str(desc='Flag to output the specified parameter',
        argstr='-out %s', position=4)

    out_file = File(desc='output file from 3dfim+', argstr='-bucket %s',
        position=-1, genfile=True)


class FimOutputSpec(AFNITraitedSpec):
    out_file = File(desc='outfile',
        exists=True)


class Fim(AFNICommand):
    """Program to calculate the cross-correlation of
    an ideal reference waveform with the measured FMRI
    time series for each voxel

    For complete details, see the `3dfim+ Documentation.
    <http://afni.nimh.nih.gov/pub/dist/doc/program_help/3dfim+.html>`_
>>>>>>> 0e6300e8

    Examples
    ========

    >>> from nipype.interfaces import afni as afni
    >>> from nipype.testing import  example_data
<<<<<<< HEAD
    >>> tcat = afni.TCat()
    >>> tcat.inputs.in_file = example_data('functional.nii')
    >>> tcat.inputs.out_file= 'functional_tcat.nii'
    >>> tcat.inputs.rlt = '+'
    >>> res = tcat.run() # doctest: +SKIP

    """

    _cmd = '3dTcat'
    input_spec = TCatInputSpec
    output_spec = TCatOutputSpec

    def _list_outputs(self):
        outputs = self.output_spec().get()
=======
    >>> fim = afni.Fim()
    >>> fim.inputs.in_file = example_data('functional.nii')
    >>> fim.inputs.ideal_file= example_data('seed.1D')
    >>> fim.inputs.out_file = 'functional_corr.nii'
    >>> fim.inputs.out = 'Correlation'
    >>> fim.inputs.fim_thr = 0.0009
    >>> res = fim.run() # doctest: +SKIP

    """

    _cmd = '3dfim+'
    input_spec = FimInputSpec
    output_spec = FimOutputSpec

    def _list_outputs(self):
        outputs = self.output_spec().get()

>>>>>>> 0e6300e8
        if not isdefined(self.inputs.out_file):
            out_file = self._gen_filename('out_file')
        else:
            out_file = os.path.abspath(self.inputs.out_file)

        outputs['out_file'] = out_file
        return outputs

    def _gen_filename(self, name):
        """Generate output file name
        """
        if name == 'out_file':
            _, fname, ext = split_filename(self.inputs.in_file)
<<<<<<< HEAD
        return os.path.join(os.getcwd(), ''.join((fname, '_3dT', ext)))


class FimInputSpec(AFNITraitedSpec):
    in_file = File(desc='input file to 3dfim+',
        argstr=' -input %s',
        position=1,
        mandatory=True,
        exists=True)
    ideal_file = File(desc='output to the file',
        argstr='-ideal_file %s',
        position=2,
        mandatory=True)
    fim_thr = traits.Float(desc='fim internal mask threshold value',
        argstr='-fim_thr %f', position=3)

    out = traits.Str(desc='Flag to output the specified parameter',
        argstr='-out %s', position=4)

    out_file = File(desc='output file from 3dfim+', argstr='-bucket %s',
        position=-1, genfile=True)


class FimOutputSpec(AFNITraitedSpec):
    out_file = File(desc='outfile',
        exists=True)


class Fim(AFNICommand):
    """Program to calculate the cross-correlation of
    an ideal reference waveform with the measured FMRI
    time series for each voxel
=======
            return os.path.join(os.getcwd(), ''.join((fname, '_3df', ext)))


class TCorrelateInputSpec(AFNITraitedSpec):
    xset = File(desc='input xset',
        argstr=' %s',
        position=-2,
        mandatory=True,
        exists=True)
    yset = File(desc='input yset',
        argstr=' %s',
        position=-1,
        mandatory=True,
        exists=True)
    pearson = traits.Bool(desc='Correlation is the normal' +
        ' Pearson correlation coefficient',
        argstr='-pearson',
        position=1)
    polort = traits.Int(desc='Remove polynomical trend of order m',
        argstr='-polort %d', position=2)

    out_file = File(desc='Save output into dataset with prefix ',
        argstr='-prefix %s',
        position=3, genfile=True)

    options = traits.Str(desc='other options',
        argstr='%s', position=4)
>>>>>>> 0e6300e8

    For complete details, see the `3dfim+ Documentation.
    <http://afni.nimh.nih.gov/pub/dist/doc/program_help/3dfim+.html>`_

    Examples
    ========

    >>> from nipype.interfaces import afni as afni
    >>> from nipype.testing import  example_data
    >>> fim = afni.Fim()
    >>> fim.inputs.in_file = example_data('functional.nii')
    >>> fim.inputs.ideal_file= example_data('seed.1D')
    >>> fim.inputs.out_file = 'functional_corr.nii'
    >>> fim.inputs.out = 'Correlation'
    >>> fim.inputs.fim_thr = 0.0009
    >>> res = fim.run() # doctest: +SKIP

<<<<<<< HEAD
    """

    _cmd = '3dfim+'
    input_spec = FimInputSpec
    output_spec = FimOutputSpec

    def _list_outputs(self):
        outputs = self.output_spec().get()

        if not isdefined(self.inputs.out_file):
            out_file = self._gen_filename('out_file')
        else:
            out_file = os.path.abspath(self.inputs.out_file)

        outputs['out_file'] = out_file
        return outputs

    def _gen_filename(self, name):
        """Generate output file name
        """
        if name == 'out_file':
            _, fname, ext = split_filename(self.inputs.in_file)
            return os.path.join(os.getcwd(), ''.join((fname, '_3df', ext)))


class TCorrelateInputSpec(AFNITraitedSpec):
    xset = File(desc='input xset',
        argstr=' %s',
        position=-2,
        mandatory=True,
        exists=True)
    yset = File(desc='input yset',
        argstr=' %s',
        position=-1,
        mandatory=True,
        exists=True)
    pearson = traits.Bool(desc='Correlation is the normal' +
        ' Pearson correlation coefficient',
        argstr='-pearson',
        position=1)
    polort = traits.Int(desc='Remove polynomical trend of order m',
        argstr='-polort %d', position=2)

    out_file = File(desc='Save output into dataset with prefix ',
        argstr='-prefix %s',
        position=3, genfile=True)

    options = traits.Str(desc='other options',
        argstr='%s', position=4)


class TCorrelateOutputSpec(AFNITraitedSpec):
    out_file = File(desc='outfile',
        exists=True)


class TCorrelate(AFNICommand):
    """Computes the correlation coefficient between corresponding voxel
    time series in two input 3D+time datasets 'xset' and 'yset'

    For complete details, see the `3dTcorrelate Documentation.
    <http://afni.nimh.nih.gov/pub/dist/doc/program_help/3dTcorrelate.html>`_

    Examples
    ========

    >>> from nipype.interfaces import afni as afni
    >>> from nipype.testing import  example_data
    >>> tcorrelate = afni.TCorrelate()
    >>> tcorrelate.inputs.in_file = example_data('functional.nii')
    >>> tcorrelate.inputs.xset= example_data('u_rc1s1_Template.nii')
    >>> tcorrelate.inputs.yset = example_data('u_rc1s2_Template.nii')
    >>> tcorrelate.inputs.out_file = 'functional_tcorrelate.nii.gz'
    >>> tcorrelate.inputs.polort = -1
    >>> tcorrelate.inputs.pearson = True
    >>> res = tcarrelate.run() # doctest: +SKIP

    """

=======
class TCorrelateOutputSpec(AFNITraitedSpec):
    out_file = File(desc='outfile',
        exists=True)


class TCorrelate(AFNICommand):
    """Computes the correlation coefficient between corresponding voxel
    time series in two input 3D+time datasets 'xset' and 'yset'

    For complete details, see the `3dTcorrelate Documentation.
    <http://afni.nimh.nih.gov/pub/dist/doc/program_help/3dTcorrelate.html>`_

    Examples
    ========

    >>> from nipype.interfaces import afni as afni
    >>> from nipype.testing import  example_data
    >>> tcorrelate = afni.TCorrelate()
    >>> tcorrelate.inputs.in_file = example_data('functional.nii')
    >>> tcorrelate.inputs.xset= example_data('u_rc1s1_Template.nii')
    >>> tcorrelate.inputs.yset = example_data('u_rc1s2_Template.nii')
    >>> tcorrelate.inputs.out_file = 'functional_tcorrelate.nii.gz'
    >>> tcorrelate.inputs.polort = -1
    >>> tcorrelate.inputs.pearson = True
    >>> res = tcarrelate.run() # doctest: +SKIP

    """

>>>>>>> 0e6300e8
    _cmd = '3dTcorrelate'
    input_spec = TCorrelateInputSpec
    output_spec = TCorrelateOutputSpec

    def _list_outputs(self):
        outputs = self.output_spec().get()
        if not isdefined(self.inputs.out_file):
            outputs['out_file'] = self._gen_filename('out_file')
        else:
            outputs['out_file'] = os.path.abspath(self.inputs.out_file)
        return outputs

    def _gen_filename(self, name):
        """Generate output file name
        """
        if name == 'out_file':
            _, fname, ext = split_filename(self.inputs.xset)
            return os.path.join(os.getcwd(), ''.join((fname, '_3dTcor', ext)))


class BrickStatInputSpec(AFNITraitedSpec):
    in_file = File(desc='input file to 3dmaskave',
        argstr='%s',
        position=-1,
        mandatory=True,
        exists=True)

    mask = File(desc='-mask dset = use dset as mask to include/exclude voxels',
        argstr='-mask %s',
        position=2)

    min = traits.Bool(desc='print the minimum value in dataset',
        argstr='-min',
        position=1)


class BrickStatOutputSpec(AFNITraitedSpec):
    min_val = traits.Float(desc='output')


class BrickStat(AFNICommand):
    """Compute maximum and/or minimum voxel values of an input dataset

    For complete details, see the `3dBrickStat Documentation.
    <http://afni.nimh.nih.gov/pub/dist/doc/program_help/3dBrickStat.html>`_

    Examples
    ========

    >>> from nipype.interfaces import afni as afni
    >>> from nipype.testing import  example_data
    >>> brickstat = afni.BrickStat()
    >>> brickstat.inputs.in_file = example_data('functional.nii')
    >>> brickstat.inputs.mask = example_data('skeleton_mask.nii.gz')
    >>> brickstat.inputs.min = True
    >>> res = brickstat.run() # doctest: +SKIP

    """
    _cmd = '3dBrickStat'
    input_spec = BrickStatInputSpec
    output_spec = BrickStatOutputSpec

    def aggregate_outputs(self, runtime=None, needed_outputs=None):

        outputs = self._outputs()

        outfile = os.path.join(os.getcwd(), 'stat_result.json')

        if runtime is None:
            try:
                min_val = load_json(outfile)['stat']
            except IOError:
                return self.run().outputs
        else:
            min_val = []
            for line in runtime.stdout.split('\n'):
                if line:
                    values = line.split()
                    if len(values) > 1:
                        min_val.append([float(val) for val in values])
                    else:
                        min_val.extend([float(val) for val in values])

            if len(min_val) == 1:
                min_val = min_val[0]
            save_json(outfile, dict(stat=min_val))
        outputs.min_val = min_val

        return outputs


class ROIStatsInputSpec(AFNITraitedSpec):
    in_file = File(desc='input file to 3dROIstats',
        argstr='%s',
        position=-1,
        mandatory=True,
        exists=True)

    mask = File(desc='input mask',
        argstr='-mask %s',
        position=3)

    mask_f2short = traits.Bool(
        desc='Tells the program to convert a float mask ' +
            'to short integers, by simple rounding.',
        argstr='-mask_f2short',
        position=2)

    quiet = traits.Bool(desc='execute quietly',
        argstr='-quiet',
        position=1)


class ROIStatsOutputSpec(AFNITraitedSpec):
    stats = File(desc='output')


class ROIStats(AFNICommand):
    """Display statistics over masked regions

    For complete details, see the `3dROIstats Documentation.
    <http://afni.nimh.nih.gov/pub/dist/doc/program_help/3dROIstats.html>`_

    Examples
    ========

    >>> from nipype.interfaces import afni as afni
    >>> from nipype.testing import  example_data
    >>> roistats = afni.ROIStats()
    >>> roistats.inputs.in_file = example_data('functional.nii')
    >>> roistats.inputs.mask = example_data('skeleton_mask.nii.gz')
    >>> roistats.inputs.quiet=True
    >>> res = roistats.run() # doctest: +SKIP

    """
    _cmd = '3dROIstats'
    input_spec = ROIStatsInputSpec
    output_spec = ROIStatsOutputSpec

    def aggregate_outputs(self, runtime=None, needed_outputs=None):

        outputs = self._outputs()

        outfile = os.path.join(os.getcwd(), 'stat_result.json')

        if runtime is None:
            try:
                stats = load_json(outfile)['stat']
            except IOError:
                return self.run().outputs
        else:
            stats = []
            for line in runtime.stdout.split('\n'):
                if line:
                    values = line.split()
                    if len(values) > 1:
                        stats.append([float(val) for val in values])
                    else:
                        stats.extend([float(val) for val in values])

            if len(stats) == 1:
                stats = stats[0]
            of = os.path.join(os.getcwd(), 'TS.1D')
            f = open(of, 'w')

            for st in stats:
                f.write(str(st) + '\n')
            f.close()
            save_json(outfile, dict(stat=of))
        outputs.stats = of

        return outputs


"""
3dcalc -a ${rest}.nii.gz[${TRstart}..${TRend}] -expr 'a' -prefix $
{rest}_dr.nii.gz

3dcalc -a ${rest}_mc.nii.gz -b ${rest}_mask.nii.gz -expr 'a*b' -prefix
${rest}_ss.nii.gz
"""


class CalcInputSpec(CommandLineInputSpec):
    infile_a = File(desc='input file to 3dcalc',
        argstr='-a %s', position=0, mandatory=True)
    infile_b = File(desc='operand file to 3dcalc',
        argstr=' -b %s', position=1)
    infile_b_prime = traits.Str(desc='operand file to 3dcalc',
        argstr=' -b %s', position=1)
    expr = traits.Str(desc='expr', argstr='-expr %s', position=2,
        mandatory=True)
    out_file = File(desc='output file from 3dFourier', argstr='-prefix %s',
        position=-1, genfile=True)
    start_idx = traits.Int(desc='start index for infile_a',
        requires=['stop_idx'])
    stop_idx = traits.Int(desc='stop index for infile_a',
        requires=['start_idx'])
    single_idx = traits.Int(desc='volume index for infile_a')
    other = File(desc='other options', argstr='')


class CalcOutputSpec(TraitedSpec):
    out_file = File(desc=' output file', exists=True)


class Calc(CommandLine):
    """This program does voxel-by-voxel arithmetic on 3D datasets

    For complete details, see the `3dcalc Documentation.
    <http://afni.nimh.nih.gov/pub/dist/doc/program_help/3dcalc.html>`_

    Examples
    ========

    >>> from nipype.interfaces import afni as afni
    >>> from nipype.testing import  example_data
    >>> calc = afni.Calc()
    >>> calc.inputs.infile_a = example_data('functional.nii')
    >>> calc.inputs.Infile_b = example_data('functional2.nii.gz')
    >>> calc.inputs.expr='a*b'
    >>> calc.inputs.out_file =  'functional_calc.nii.gz'
    >>> res = calc.run() # doctest: +SKIP

    """

    _cmd = '3dcalc'
    input_spec = CalcInputSpec
    output_spec = CalcOutputSpec

    def _list_outputs(self):
        outputs = self.output_spec().get()
        if not isdefined(self.inputs.out_file):
            outputs['out_file'] = self._gen_filename('out_file')
        else:
            outputs['out_file'] = os.path.abspath(self.inputs.out_file)
        return outputs

    def _format_arg(self, name, trait_spec, value):
        if name == 'infile_a':
            arg = trait_spec.argstr % value
            if isdefined(self.inputs.start_idx):
                arg += '[%d..%d]' % (self.inputs.start_idx,
                    self.inputs.stop_idx)
            if isdefined(self.inputs.single_idx):
                arg += '[%d]' % (self.inputs.single_idx)
            return arg
        return super(Calc, self)._format_arg(name, trait_spec, value)

    def _parse_inputs(self, skip=None):
        """Skip the arguments without argstr metadata
        """
        return super(Calc, self)._parse_inputs(
            skip=('start_idx', 'stop_idx', 'other'))

    def _gen_filename(self, name):
        """Generate output file name
        """
        if name == 'out_file':
            _, fname, ext = split_filename(self.inputs.infile_a)
            return os.path.join(os.getcwd(), ''.join((fname, '_3dc', ext)))<|MERGE_RESOLUTION|>--- conflicted
+++ resolved
@@ -1,41 +1,5 @@
 # emacs: -*- mode: python; py-indent-offset: 4; indent-tabs-mode: nil -*-
 # vi: set ft = python sts = 4 ts = 4 sw = 4 et:
-<<<<<<< HEAD
-__docformat__ = 'restructuredtext'
-import warnings
-import os
-from nipype.interfaces.afni.base import AFNITraitedSpec, AFNICommand
-from nipype.interfaces.base import Directory
-from nipype.interfaces.base import (CommandLineInputSpec,
-CommandLine, TraitedSpec, traits, isdefined, File)
-from nipype.utils.filemanip import (load_json, save_json,
-split_filename)
-warn = warnings.warn
-warnings.filterwarnings('always', category=UserWarning)
-
-
-class To3DInputSpec(AFNITraitedSpec):
-    infolder = Directory(desc='folder with DICOM images to convert',
-        argstr='%s/*.dcm',
-        position=-1,
-        mandatory=True,
-        exists=True)
-
-    outfile = File(desc='converted image file',
-        argstr='-prefix %s',
-        position=-2,
-        mandatory=True)
-
-    filetype = traits.Enum('spgr', 'fse', 'epan', 'anat', 'ct', 'spct',
-        'pet', 'mra', 'bmap', 'diff',
-        'omri', 'abuc', 'fim', 'fith', 'fico', 'fitt', 'fift',
-        'fizt', 'fict', 'fibt',
-        'fibn', 'figt', 'fipt',
-        'fbuc', argstr='-%s', desc='type of datafile being converted')
-
-    skipoutliers = traits.Bool(desc='skip the outliers check',
-        argstr='-skip_outliers')
-=======
 """Afni preprocessing interfaces
 
     Change directory to provide relative paths for doctests
@@ -50,16 +14,10 @@
 from ..base import (Directory, CommandLineInputSpec, CommandLine, TraitedSpec,
                     traits, isdefined, File)
 from ...utils.filemanip import (load_json, save_json, split_filename)
->>>>>>> 0e6300e8
-
-    assumemosaic = traits.Bool(desc='assume that Siemens image is mosaic',
-        argstr='-assume_dicom_mosaic')
-
-<<<<<<< HEAD
-    datatype = traits.Enum('short', 'float', 'byte', 'complex',
-        desc='set output file datatype', argstr='-datum %s')
-
-=======
+
+warn = warnings.warn
+warnings.filterwarnings('always', category=UserWarning)
+
 
 class To3DInputSpec(AFNITraitedSpec):
     infolder = Directory(desc='folder with DICOM images to convert',
@@ -89,7 +47,6 @@
     datatype = traits.Enum('short', 'float', 'byte', 'complex',
         desc='set output file datatype', argstr='-datum %s')
 
->>>>>>> 0e6300e8
     funcparams = traits.Str(desc='parameters for functional data',
         argstr='-time:zt %s alt+z2')
 
@@ -384,21 +341,12 @@
 
     suffix = traits.Str(desc="out_file suffix")
         # todo: give it a default-value
-<<<<<<< HEAD
 
 
 class ResampleOutputSpec(AFNITraitedSpec):
     out_file = File(desc='reoriented or resampled file',
         exists=True)
 
-=======
-
-
-class ResampleOutputSpec(AFNITraitedSpec):
-    out_file = File(desc='reoriented or resampled file',
-        exists=True)
-
->>>>>>> 0e6300e8
 
 class Resample(AFNICommand):
     """Resample or reorient an image using AFNI 3dresample command
@@ -459,21 +407,12 @@
     options = traits.Str(desc='selected statistical output',
         argstr='%s')
 
-<<<<<<< HEAD
 
 class TStatOutputSpec(AFNITraitedSpec):
     out_file = File(desc='statistical file',
         exists=True)
 
 
-=======
-
-class TStatOutputSpec(AFNITraitedSpec):
-    out_file = File(desc='statistical file',
-        exists=True)
-
-
->>>>>>> 0e6300e8
 class TStat(AFNICommand):
     """Compute voxel-wise statistics using AFNI 3dTstat command
 
@@ -526,7 +465,6 @@
     options = traits.Str(desc='selected statistical output',
         argstr='%s')
 
-<<<<<<< HEAD
 
 class DetrendOutputSpec(AFNITraitedSpec):
     out_file = File(desc='statistical file',
@@ -598,79 +536,6 @@
 class Despike(AFNICommand):
     """Removes 'spikes' from the 3D+time input dataset
 
-=======
-
-class DetrendOutputSpec(AFNITraitedSpec):
-    out_file = File(desc='statistical file',
-        exists=True)
-
-
-class Detrend(AFNICommand):
-    """This program removes components from voxel time series using
-    linear least squares
-
-    For complete details, see the `3dDetrend Documentation.
-    <http://afni.nimh.nih.gov/pub/dist/doc/program_help/3dDetrend.html>`_
-
-    Examples
-    ========
-
-    >>> from nipype.interfaces import afni as afni
-    >>> from nipype.testing import  example_data
-    >>> detrend = afni.Detrend()
-    >>> detrend.inputs.in_file = example_data('functional.nii')
-    >>> detrend.inputs.options = '-polort 2'
-    >>> res = detrend.run() # doctest: +SKIP
-
-    """
-
-    _cmd = '3dDetrend'
-    input_spec = DetrendInputSpec
-    output_spec = DetrendOutputSpec
-
-    def _gen_filename(self, name):
-        """Generate output file name
-        """
-
-        if name == 'out_file':
-            _, fname, ext = split_filename(self.inputs.in_file)
-            return os.path.join(os.getcwd(), ''.join((fname, '_3dD', ext)))
-
-    def _list_outputs(self):
-        outputs = self.output_spec().get()
-
-        if not isdefined(self.inputs.out_file):
-            outputs['out_file'] = self._gen_filename('out_file')
-        else:
-            outputs['out_file'] = os.path.abspath(self.inputs.out_file)
-        return outputs
-
-
-class DespikeInputSpec(AFNITraitedSpec):
-    in_file = File(desc='input file to 3dDespike',
-        argstr='%s',
-        position=-1,
-        mandatory=True,
-        exists=True)
-
-    out_file = File(desc='output file from 3dDespike',
-         argstr='-prefix %s',
-         position=-2,
-         genfile=True)
-
-    options = traits.Str(desc='additional args',
-        argstr='%s')
-
-
-class DespikeOutputSpec(AFNITraitedSpec):
-    out_file = File(desc='despiked img',
-               exists=True)
-
-
-class Despike(AFNICommand):
-    """Removes 'spikes' from the 3D+time input dataset
-
->>>>>>> 0e6300e8
     For complete details, see the `3dDespike Documentation.
     <http://afni.nimh.nih.gov/pub/dist/doc/program_help/3dDespike.html>`_
 
@@ -1263,8 +1128,6 @@
     >>> skullstrip.inputs.options = '-o_ply'
     >>> res = skullstrip.run() # doctest: +SKIP
 
-<<<<<<< HEAD
-=======
     """
     _cmd = '3dSkullStrip'
     input_spec = SkullStripInputSpec
@@ -1324,19 +1187,12 @@
     >>> tcat.inputs.rlt = '+'
     >>> res = tcat.run() # doctest: +SKIP
 
->>>>>>> 0e6300e8
-    """
-    _cmd = '3dSkullStrip'
-    input_spec = SkullStripInputSpec
-    output_spec = SkullStripOutputSpec
-
-<<<<<<< HEAD
-=======
+    """
+
     _cmd = '3dTcat'
     input_spec = TCatInputSpec
     output_spec = TCatOutputSpec
 
->>>>>>> 0e6300e8
     def _list_outputs(self):
         outputs = self.output_spec().get()
         if not isdefined(self.inputs.out_file):
@@ -1353,34 +1209,6 @@
         if name == 'out_file':
             _, fname, ext = split_filename(self.inputs.in_file)
         return os.path.join(os.getcwd(), ''.join((fname, '_3dT', ext)))
-<<<<<<< HEAD
-
-
-class TCatInputSpec(AFNITraitedSpec):
-    in_file = File(desc='input file to 3dTcat',
-        argstr=' %s',
-        position=-1,
-        mandatory=True,
-        exists=True)
-    out_file = File(desc='output to the file',
-         argstr='-prefix %s',
-         position=-2,
-         genfile=True)
-    rlt = traits.Str(desc='options', argstr='-rlt%s', position=1)
-
-
-class TCatOutputSpec(AFNITraitedSpec):
-    out_file = File(desc='outfile',
-        exists=True)
-
-
-class TCat(AFNICommand):
-    """Concatenate sub-bricks from input datasets into
-    one big 3D+time dataset
-
-    For complete details, see the `3dTcat Documentation.
-    <http://afni.nimh.nih.gov/pub/dist/doc/program_help/3dTcat.html>`_
-=======
 
 
 class FimInputSpec(AFNITraitedSpec):
@@ -1415,29 +1243,12 @@
 
     For complete details, see the `3dfim+ Documentation.
     <http://afni.nimh.nih.gov/pub/dist/doc/program_help/3dfim+.html>`_
->>>>>>> 0e6300e8
-
-    Examples
-    ========
-
-    >>> from nipype.interfaces import afni as afni
-    >>> from nipype.testing import  example_data
-<<<<<<< HEAD
-    >>> tcat = afni.TCat()
-    >>> tcat.inputs.in_file = example_data('functional.nii')
-    >>> tcat.inputs.out_file= 'functional_tcat.nii'
-    >>> tcat.inputs.rlt = '+'
-    >>> res = tcat.run() # doctest: +SKIP
-
-    """
-
-    _cmd = '3dTcat'
-    input_spec = TCatInputSpec
-    output_spec = TCatOutputSpec
-
-    def _list_outputs(self):
-        outputs = self.output_spec().get()
-=======
+
+    Examples
+    ========
+
+    >>> from nipype.interfaces import afni as afni
+    >>> from nipype.testing import  example_data
     >>> fim = afni.Fim()
     >>> fim.inputs.in_file = example_data('functional.nii')
     >>> fim.inputs.ideal_file= example_data('seed.1D')
@@ -1446,109 +1257,6 @@
     >>> fim.inputs.fim_thr = 0.0009
     >>> res = fim.run() # doctest: +SKIP
 
-    """
-
-    _cmd = '3dfim+'
-    input_spec = FimInputSpec
-    output_spec = FimOutputSpec
-
-    def _list_outputs(self):
-        outputs = self.output_spec().get()
-
->>>>>>> 0e6300e8
-        if not isdefined(self.inputs.out_file):
-            out_file = self._gen_filename('out_file')
-        else:
-            out_file = os.path.abspath(self.inputs.out_file)
-
-        outputs['out_file'] = out_file
-        return outputs
-
-    def _gen_filename(self, name):
-        """Generate output file name
-        """
-        if name == 'out_file':
-            _, fname, ext = split_filename(self.inputs.in_file)
-<<<<<<< HEAD
-        return os.path.join(os.getcwd(), ''.join((fname, '_3dT', ext)))
-
-
-class FimInputSpec(AFNITraitedSpec):
-    in_file = File(desc='input file to 3dfim+',
-        argstr=' -input %s',
-        position=1,
-        mandatory=True,
-        exists=True)
-    ideal_file = File(desc='output to the file',
-        argstr='-ideal_file %s',
-        position=2,
-        mandatory=True)
-    fim_thr = traits.Float(desc='fim internal mask threshold value',
-        argstr='-fim_thr %f', position=3)
-
-    out = traits.Str(desc='Flag to output the specified parameter',
-        argstr='-out %s', position=4)
-
-    out_file = File(desc='output file from 3dfim+', argstr='-bucket %s',
-        position=-1, genfile=True)
-
-
-class FimOutputSpec(AFNITraitedSpec):
-    out_file = File(desc='outfile',
-        exists=True)
-
-
-class Fim(AFNICommand):
-    """Program to calculate the cross-correlation of
-    an ideal reference waveform with the measured FMRI
-    time series for each voxel
-=======
-            return os.path.join(os.getcwd(), ''.join((fname, '_3df', ext)))
-
-
-class TCorrelateInputSpec(AFNITraitedSpec):
-    xset = File(desc='input xset',
-        argstr=' %s',
-        position=-2,
-        mandatory=True,
-        exists=True)
-    yset = File(desc='input yset',
-        argstr=' %s',
-        position=-1,
-        mandatory=True,
-        exists=True)
-    pearson = traits.Bool(desc='Correlation is the normal' +
-        ' Pearson correlation coefficient',
-        argstr='-pearson',
-        position=1)
-    polort = traits.Int(desc='Remove polynomical trend of order m',
-        argstr='-polort %d', position=2)
-
-    out_file = File(desc='Save output into dataset with prefix ',
-        argstr='-prefix %s',
-        position=3, genfile=True)
-
-    options = traits.Str(desc='other options',
-        argstr='%s', position=4)
->>>>>>> 0e6300e8
-
-    For complete details, see the `3dfim+ Documentation.
-    <http://afni.nimh.nih.gov/pub/dist/doc/program_help/3dfim+.html>`_
-
-    Examples
-    ========
-
-    >>> from nipype.interfaces import afni as afni
-    >>> from nipype.testing import  example_data
-    >>> fim = afni.Fim()
-    >>> fim.inputs.in_file = example_data('functional.nii')
-    >>> fim.inputs.ideal_file= example_data('seed.1D')
-    >>> fim.inputs.out_file = 'functional_corr.nii'
-    >>> fim.inputs.out = 'Correlation'
-    >>> fim.inputs.fim_thr = 0.0009
-    >>> res = fim.run() # doctest: +SKIP
-
-<<<<<<< HEAD
     """
 
     _cmd = '3dfim+'
@@ -1628,36 +1336,6 @@
 
     """
 
-=======
-class TCorrelateOutputSpec(AFNITraitedSpec):
-    out_file = File(desc='outfile',
-        exists=True)
-
-
-class TCorrelate(AFNICommand):
-    """Computes the correlation coefficient between corresponding voxel
-    time series in two input 3D+time datasets 'xset' and 'yset'
-
-    For complete details, see the `3dTcorrelate Documentation.
-    <http://afni.nimh.nih.gov/pub/dist/doc/program_help/3dTcorrelate.html>`_
-
-    Examples
-    ========
-
-    >>> from nipype.interfaces import afni as afni
-    >>> from nipype.testing import  example_data
-    >>> tcorrelate = afni.TCorrelate()
-    >>> tcorrelate.inputs.in_file = example_data('functional.nii')
-    >>> tcorrelate.inputs.xset= example_data('u_rc1s1_Template.nii')
-    >>> tcorrelate.inputs.yset = example_data('u_rc1s2_Template.nii')
-    >>> tcorrelate.inputs.out_file = 'functional_tcorrelate.nii.gz'
-    >>> tcorrelate.inputs.polort = -1
-    >>> tcorrelate.inputs.pearson = True
-    >>> res = tcarrelate.run() # doctest: +SKIP
-
-    """
-
->>>>>>> 0e6300e8
     _cmd = '3dTcorrelate'
     input_spec = TCorrelateInputSpec
     output_spec = TCorrelateOutputSpec
