# emacs: -*- mode: python; py-indent-offset: 4; indent-tabs-mode: nil -*-
# vi: set ft=python sts=4 ts=4 sw=4 et:
"""The fsl module provides classes for interfacing with the `FSL
<http://www.fmrib.ox.ac.uk/fsl/index.html>`_ command line tools.

Top-level namespace for fsl.
"""

from .base import (FSLCommand, Info, check_fsl, no_fsl, no_fsl_course_data)
from .preprocess import (FAST, FLIRT, ApplyXfm, BET, MCFLIRT, FNIRT, ApplyWarp,
                         SliceTimer, SUSAN, PRELUDE, FUGUE, FIRST)
from .model import (Level1Design, FEAT, FEATModel, FILMGLS, FEATRegister,
                    FLAMEO, ContrastMgr, MultipleRegressDesign, L2Model, SMM,
                    MELODIC, SmoothEstimate, Cluster, Randomise)
from .utils import (Smooth, Merge, ExtractROI, Split, ImageMaths, ImageMeants,
                    ImageStats, FilterRegressor, Overlay, Slicer,
                    PlotTimeSeries, PlotMotionParams, ConvertXFM,
<<<<<<< HEAD
                    SwapDimensions, PowerSpectrum, SigLoss)
=======
                    SwapDimensions, PowerSpectrum, Reorient2Std)
>>>>>>> df7c0939
from .dti import (EddyCorrect, BEDPOSTX, DTIFit, ProbTrackX, VecReg, ProjThresh,
                  FindTheBiggest, DistanceMap, TractSkeleton, XFibres,
                  MakeDyadicVectors)
from .maths import (ChangeDataType, Threshold, MeanImage, ApplyMask,
                    IsotropicSmooth, TemporalFilter, DilateImage, ErodeImage,
                    SpatialFilter, UnaryMaths, BinaryMaths, MultiImageMaths)<|MERGE_RESOLUTION|>--- conflicted
+++ resolved
@@ -15,11 +15,7 @@
 from .utils import (Smooth, Merge, ExtractROI, Split, ImageMaths, ImageMeants,
                     ImageStats, FilterRegressor, Overlay, Slicer,
                     PlotTimeSeries, PlotMotionParams, ConvertXFM,
-<<<<<<< HEAD
-                    SwapDimensions, PowerSpectrum, SigLoss)
-=======
-                    SwapDimensions, PowerSpectrum, Reorient2Std)
->>>>>>> df7c0939
+                    SwapDimensions, PowerSpectrum, SigLoss, Reorient2Std)
 from .dti import (EddyCorrect, BEDPOSTX, DTIFit, ProbTrackX, VecReg, ProjThresh,
                   FindTheBiggest, DistanceMap, TractSkeleton, XFibres,
                   MakeDyadicVectors)
