# emacs: -*- mode: python; py-indent-offset: 4; indent-tabs-mode: nil -*-
# vi: set ft=python sts=4 ts=4 sw=4 et:
"""The fsl module provides classes for interfacing with the `FSL
<http://www.fmrib.ox.ac.uk/fsl/index.html>`_ command line tools.  This
was written to work with FSL version 5.0.4.

    Change directory to provide relative paths for doctests
    >>> import os
    >>> filepath = os.path.dirname( os.path.realpath( __file__ ) )
    >>> datadir = os.path.realpath(os.path.join(filepath, '../../testing/data'))
    >>> os.chdir(datadir)
"""

import os
from glob import glob
import warnings

import numpy as np
import nibabel as nib

from nipype.interfaces.fsl.base import FSLCommand, FSLCommandInputSpec, Info
from nipype.interfaces.base import (traits, TraitedSpec, InputMultiPath, File,
                                    isdefined, Undefined )


from nipype.utils.filemanip import load_json, save_json, split_filename, fname_presuffix

warn = warnings.warn
warnings.filterwarnings('always', category=UserWarning)


class PrepareFieldmapInputSpec(FSLCommandInputSpec):
    scanner = traits.String('SIEMENS', argstr='%s', position=1, desc='must be SIEMENS', usedefault=True)
    in_phase = File( exists=True, argstr='%s', position=2, mandatory=True,
                     desc='Phase difference map, in SIEMENS format range from 0-4096 or 0-8192 )' )
    in_magnitude = File(exists=True, argstr='%s', position=3, mandatory=True,
                        desc='Magnitude difference map, brain extracted')
    delta_TE = traits.Float(2.46, usedefault=True, mandatory=True, argstr='%f', position=-2,
                            desc='echo time difference of the fielmap sequence in ms. (usually 2.46ms in Siemens)')

    nocheck = traits.Bool(False, position=-1, argstr='--nocheck',usedefault=True,
                          desc='do not perform sanity checks for image size/range/dimensions')
    out_fieldmap = File( argstr='%s', position=5, desc='output name for prepared fieldmap' )


class PrepareFieldmapOutputSpec( TraitedSpec ):
    out_fieldmap = File( exists=True, desc='output name for prepared fieldmap' )

class PrepareFieldmap(FSLCommand):
    """ Interface for the fsl_prepare_fieldmap script (FSL 5.0)

    Prepares a fieldmap suitable for FEAT from SIEMENS data - saves output in rad/s format
    e.g. fsl_prepare_fieldmap SIEMENS images_3_gre_field_mapping images_4_gre_field_mapping fmap_rads 2.65


    Examples
    --------

    >>> from nipype.interfaces.fsl import PrepareFieldmap
    >>> prepare = PrepareFieldmap()
    >>> prepare.inputs.in_phase = "phase.nii"
    >>> prepare.inputs.in_magnitude = "magnitude.nii"
    >>> prepare.inputs.output_type = "NIFTI_GZ"
    >>> prepare.cmdline #doctest: +ELLIPSIS
    'fsl_prepare_fieldmap SIEMENS phase.nii magnitude.nii .../phase_fslprepared.nii.gz 2.460000'
    >>> res = prepare.run() # doctest: +SKIP


    """
    _cmd = 'fsl_prepare_fieldmap'
    input_spec = PrepareFieldmapInputSpec
    output_spec = PrepareFieldmapOutputSpec

    def _parse_inputs( self, skip=None ):
        if skip is None:
            skip = []

        if not isdefined(self.inputs.out_fieldmap ):
            self.inputs.out_fieldmap = self._gen_fname(
                self.inputs.in_phase, suffix='_fslprepared' )

        if not isdefined(self.inputs.nocheck ) or not self.inputs.nocheck:
            skip += ['nocheck']

        return super(PrepareFieldmap, self)._parse_inputs(skip=skip)

    def _list_outputs(self):
        outputs = self.output_spec().get()
        outputs['out_fieldmap'] = self.inputs.out_fieldmap
        return outputs

    def _run_interface( self, runtime ):
        runtime = super( PrepareFieldmap, self )._run_interface(runtime)

        if runtime.returncode == 0:
            out_file = self.inputs.out_fieldmap
            im = nib.load( out_file )
            dumb_img = nib.Nifti1Image(np.zeros(
                      im.get_shape()), im.get_affine(), im.get_header())
            out_nii = nib.funcs.concat_images((im, dumb_img))
            nib.save( out_nii, out_file )

        return runtime


class TOPUPInputSpec(FSLCommandInputSpec):
    in_file = File(exists=True, mandatory=True,
                   desc='name of 4D file with images', argstr='--imain=%s')
    encoding_file = File(exists=True, mandatory=True,
                         xor=['encoding_direction'],
                         desc='name of text file with PE directions/times',
                         argstr='--datain=%s')
    encoding_direction = traits.List(traits.Enum('y','x','z','x-','y-','z-'),
                                     mandatory=True, xor=['encoding_file'],
                                     requires=['readout_times'],
                                     argstr='--datain=%s',
                                     desc=('encoding direction for automatic '
                                           'generation of encoding_file'))
    readout_times = InputMultiPath(traits.Float,
                                   requires=['encoding_direction'],
                                   xor=['encoding_file'], mandatory=True,
                                   desc=('readout times (dwell times by # '
                                         'phase-encode steps minus 1)'))
    out_base = File(desc=('base-name of output files (spline '
                          'coefficients (Hz) and movement parameters)'),
                    name_source=['in_file'], name_template='%s_base',
                    argstr='--out=%s', hash_files=False)
    out_field = File(argstr='--fout=%s', hash_files=False,
                     name_source=['in_file'], name_template='%s_field',
                     desc='name of image file with field (Hz)')
    out_corrected = File(argstr='--iout=%s', hash_files=False,
                         name_source=['in_file'], name_template='%s_corrected',
                         desc='name of 4D image file with unwarped images')
    out_logfile = File(argstr='--logout=%s', desc='name of log-file',
                       name_source=['in_file'], name_template='%s_topup.log',
                       keep_extension=True, hash_files=False)
    warp_res = traits.Float(10.0, argstr='--warpres=%f',
                            desc=('(approximate) resolution (in mm) of warp '
                                  'basis for the different sub-sampling levels'))
    subsamp = traits.Int(1, argstr='--subsamp=%d',
                         desc='sub-sampling scheme')
    fwhm = traits.Float(8.0, argstr='--fwhm=%f',
                        desc='FWHM (in mm) of gaussian smoothing kernel')
    config = traits.String('b02b0.cnf', argstr='--config=%s', usedefault=True,
                           desc=('Name of config file specifying command line '
                                 'arguments'))
    max_iter = traits.Int(5, argstr='--miter=%d',
                          desc='max # of non-linear iterations')
    # @oesteban: I don't know how to implement these 3 parameters, AFAIK there's
    # no documentation.
    #lambda	Weight of regularisation, default depending on --ssqlambda and --regmod switches. See user documetation.
    #ssqlambda	If set (=1), lambda is weighted by current ssq, default 1
    #regmod	Model for regularisation of warp-field [membrane_energy bending_energy], default bending_energy
    estmov = traits.Enum(1, 0,
                         desc='estimate movements if set', argstr='--estmov=%d')
    minmet = traits.Enum(0, 1, argstr='--minmet=%d',
                         desc=('Minimisation method 0=Levenberg-Marquardt, '
                               '1=Scaled Conjugate Gradient'))
    splineorder = traits.Int(3, argstr='--splineorder=%d',
                             desc=('order of spline, 2->Qadratic spline, '
                                   '3->Cubic spline'))
    numprec = traits.Enum('double', 'float', argstr='--numprec=%s',
                          desc=('Precision for representing Hessian, double '
                                'or float.'))
    interp = traits.Enum('spline', 'linear', argstr='--interp=%s',
                         desc='Image interpolation model, linear or spline.')
    scale = traits.Enum(0, 1, argstr='--scale=%d',
                        desc=('If set (=1), the images are individually scaled '
                              'to a common mean'))
    regrid = traits.Enum(1, 0, argstr='--regrid=%d',
                         desc=('If set (=1), the calculations are done in a '
                               'different grid'))


class TOPUPOutputSpec(TraitedSpec):
    out_fieldcoef = File(exists=True,
                         desc='file containing the field coefficients')
    out_movpar = File(exists=True, desc='movpar.txt output file')
    out_enc_file = File(desc='encoding directions file output for applytopup')
    out_field = File(desc='name of image file with field (Hz)')
    out_corrected = File(desc='name of 4D image file with unwarped images')
    out_logfile = File(desc='name of log-file')


class TOPUP(FSLCommand):
    """ Interface for FSL topup, a tool for estimating and correcting
        susceptibility induced distortions
        Reference: http://fsl.fmrib.ox.ac.uk/fsl/fslwiki/TOPUP
        Example: http://fsl.fmrib.ox.ac.uk/fsl/fslwiki/topup/ExampleTopupFollowedByApplytopup

        topup --imain=<some 4D image> --datain=<text file> --config=<text file with parameters> --coutname=my_field


        Examples
        --------

        >>> from nipype.interfaces.fsl import TOPUP
        >>> topup = TOPUP()
        >>> topup.inputs.in_file = "b0_b0rev.nii"
        >>> topup.inputs.encoding_file = "topup_encoding.txt"
        >>> topup.cmdline #doctest: +ELLIPSIS
        'topup --config=b02b0.cnf --datain=topup_encoding.txt --imain=b0_b0rev.nii --out=b0_b0rev_base --iout=b0_b0rev_corrected.nii.gz --fout=b0_b0rev_field.nii.gz --logout=b0_b0rev_topup.log'
        >>> res = topup.run() # doctest: +SKIP

    """
    _cmd = 'topup'
    input_spec = TOPUPInputSpec
    output_spec = TOPUPOutputSpec

    def _format_arg(self, name, trait_spec, value):
        if name == 'encoding_direction':
            return trait_spec.argstr % self._generate_encfile()
        return super(TOPUP, self)._format_arg(name, trait_spec, value)

    def _list_outputs(self):
        outputs = super(TOPUP, self)._list_outputs()
        del outputs['out_base']
        if isdefined(self.inputs.out_base):
            base = self.inputs.out_base
        else:
            base = split_filename(self.inputs.in_file)[1] + '_base'
        outputs['out_fieldcoef'] = self._gen_fname(base, suffix='_fieldcoef')
        outputs['out_movpar'] = self._gen_fname(base, suffix='_movpar',
                                                ext='.txt')

        if isdefined(self.inputs.encoding_direction):
            outputs['out_enc_file'] = self._get_encfilename()
        return outputs

    def _get_encfilename(self):
        out_file = os.path.join(os.getcwd(),
                                ('%s_encfile.txt' %
                                split_filename(self.inputs.in_file)[1]))
        return out_file

    def _generate_encfile(self):
        """Generate a topup compatible encoding file based on given directions
        """
        out_file = self._get_encfilename()
        durations = self.inputs.readout_times
        if len(self.inputs.encoding_direction) != len(durations):
            if len(self.inputs.readout_times) != 1:
                raise ValueError(('Readout time must be a float or match length'
                                  ' of encoding directions'))
            durations = durations * len(self.inputs.encoding_direction)

        lines = []
        for idx, encdir in enumerate(self.inputs.encoding_direction):
            direction = 1.0
            if encdir.endswith('-'):
                direction = -1.0
            line = [float(val[0] == encdir[0]) * direction
                    for val in ['x', 'y', 'z']] + [durations[idx]]
            lines.append(line)
        np.savetxt(out_file, np.array(lines), fmt='%d %d %d %.8f')
        return out_file

    def _overload_extension(self, value, name=None):
        if name == 'out_base':
            return value
        return super(TOPUP, self)._overload_extension(value, name)


class ApplyTOPUPInputSpec(FSLCommandInputSpec):
    in_files = InputMultiPath(File(exists=True), mandatory=True,
                              desc='name of 4D file with images',
                              argstr='--imain=%s', sep=',')
    encoding_file = File(exists=True, mandatory=True,
                         desc='name of text file with PE directions/times',
                         argstr='--datain=%s')
    in_index = traits.List(traits.Int, argstr='--inindex=%s', sep=',',
                           mandatory=True,
                           desc=('comma separated list of indicies into '
                                 '--datain of the input image (to be '
                                 'corrected)'))
    in_topup_fieldcoef = File(exists=True, argstr="--topup=%s", copyfile=False,
                              requires=['in_topup_movpar'],
                              desc=('topup file containing the field '
                                    'coefficients'))
    in_topup_movpar = File(exists=True, requires=['in_topup_fieldcoef'],
                           copyfile=False, desc='topup movpar.txt file')
    out_corrected = File(desc='output (warped) image',
                         name_source=['in_files'], name_template='%s_corrected',
                         argstr='--out=%s' )
    method = traits.Enum(('jac','lsr'), argstr='--method=%s',
                         desc=('use jacobian modulation (jac) or least-squares '
                               'resampling (lsr)'))
    interp = traits.Enum(('trilinear','spline'), argstr='--interp=%s',
                         desc='interpolation method')
    datatype = traits.Enum(('char', 'short', 'int', 'float', 'double'),
                           argstr='-d=%s', desc='force output data type')


class ApplyTOPUPOutputSpec( TraitedSpec ):
    out_corrected = File( exists=True, desc=('name of 4D image file with '
                                             'unwarped images'))


class ApplyTOPUP( FSLCommand ):
    """ Interface for FSL topup, a tool for estimating and correcting susceptibility induced distortions.
        `General reference <http://fsl.fmrib.ox.ac.uk/fsl/fslwiki/topup/ApplytopupUsersGuide>`_
        and `use example <http://fsl.fmrib.ox.ac.uk/fsl/fslwiki/topup/ExampleTopupFollowedByApplytopup>`_.


        Examples
        --------

        >>> from nipype.interfaces.fsl import ApplyTOPUP
        >>> applytopup = ApplyTOPUP()
        >>> applytopup.inputs.in_files = [ "epi.nii", "epi_rev.nii" ]
        >>> applytopup.inputs.encoding_file = "topup_encoding.txt"
        >>> applytopup.inputs.in_index = [ 1,2 ]
        >>> applytopup.inputs.in_topup_fieldcoef = "topup_fieldcoef.nii.gz"
        >>> applytopup.inputs.in_topup_movpar = "topup_movpar.txt"
        >>> applytopup.cmdline #doctest: +ELLIPSIS
        'applytopup --datain=topup_encoding.txt --imain=epi.nii,epi_rev.nii --inindex=1,2 --topup=topup --out=epi_corrected.nii.gz'
        >>> res = applytopup.run() # doctest: +SKIP

    """
    _cmd = 'applytopup'
    input_spec = ApplyTOPUPInputSpec
    output_spec = ApplyTOPUPOutputSpec

    def _format_arg(self, name, spec, value):
        if name == 'in_topup_fieldcoef':
            return spec.argstr % value.split('_fieldcoef')[0]
        return super(ApplyTOPUP, self)._format_arg(name, spec, value)


class EddyInputSpec(FSLCommandInputSpec):
    in_file = File(exists=True, mandatory=True, argstr='--imain=%s',
                   desc=('File containing all the images to estimate '
                         'distortions for'))
    in_mask = File(exists=True, mandatory=True, argstr='--mask=%s',
                   desc='Mask to indicate brain')
    in_index = File(exists=True, mandatory=True, argstr='--index=%s',
                    desc=('File containing indices for all volumes in --imain '
                          'into --acqp and --topup'))
    in_acqp = File(exists=True, mandatory=True, argstr='--acqp=%s',
                   desc='File containing acquisition parameters')
    in_bvec = File(exists=True, mandatory=True, argstr='--bvecs=%s',
                   desc=('File containing the b-vectors for all volumes in '
                         '--imain'))
    in_bval = File(exists=True, mandatory=True, argstr='--bvals=%s',
                   desc=('File containing the b-values for all volumes in '
                         '--imain'))
    out_base = File(argstr='--out=%s',
                    desc=('basename for output (warped) image'))

    session = File(exists=True,  argstr='--session=%s',
                   desc=('File containing session indices for all volumes in '
                         '--imain'))
    in_topup_fieldcoef = File(exists=True, argstr="--topup=%s",
                              requires=['in_topup_movpar'],
                              desc=('topup file containing the field '
                                    'coefficients'))
    in_topup_movpar = File(exists=True, requires=['in_topup_fieldcoef'],
                           desc='topup movpar.txt file')

    flm = traits.Enum('linear', 'quadratic', 'cubic', argstr='--flm=%s',
                      desc='First level EC model')

    fwhm = traits.Float(desc=('FWHM for conditioning filter when estimating '
                              'the parameters'), argstr='--fwhm=%s')

    niter = traits.Int(5, argstr='--niter=%s', desc='Number of iterations')

    method = traits.Enum('jac', 'lsr', argstr='--resamp=%s',
                         desc=('Final resampling method (jacobian/least '
                               'squares)'))
    repol = traits.Bool(False, argstr='--repol',
                        desc='Detect and replace outlier slices')


class EddyOutputSpec(TraitedSpec):
    out_corrected = File(exists=True,
                         desc=('4D image file containing all the corrected '
                               'volumes'))
    out_parameter = File(exists=True,
                         desc=('text file with parameters definining the '
                               'field and movement for each scan'))


class Eddy(FSLCommand):
    """
    Interface for FSL eddy, a tool for estimating and correcting eddy
    currents induced distortions. `User guide
    <http://fsl.fmrib.ox.ac.uk/fsl/fslwiki/Eddy/UsersGuide>`_ and
    `more info regarding acqp file
    <http://fsl.fmrib.ox.ac.uk/fsl/fslwiki/eddy/Faq#How_do_I_know_what_to_put_into_my_--acqp_file>`_.

    Examples
    --------
    >>> from nipype.interfaces.fsl import Eddy
    >>> eddy = Eddy()
    >>> eddy.inputs.in_file = 'epi.nii'
    >>> eddy.inputs.in_mask  = 'epi_mask.nii'
    >>> eddy.inputs.in_index = 'epi_index.txt'
    >>> eddy.inputs.in_acqp  = 'epi_acqp.txt'
    >>> eddy.inputs.in_bvec  = 'bvecs.scheme'
    >>> eddy.inputs.in_bval  = 'bvals.scheme'
    >>> eddy.cmdline #doctest: +ELLIPSIS
    'eddy --acqp=epi_acqp.txt --bvals=bvals.scheme --bvecs=bvecs.scheme --imain=epi.nii --index=epi_index.txt --mask=epi_mask.nii --out=.../eddy_corrected'
    >>> res = eddy.run() # doctest: +SKIP

    """
    _cmd = 'eddy'
    input_spec = EddyInputSpec
    output_spec = EddyOutputSpec

    def _format_arg(self, name, spec, value):
        if name == 'in_topup_fieldcoef':
            return spec.argstr % value.split('_fieldcoef')[0]
        return super(Eddy, self)._format_arg(name, spec, value)

<<<<<<< HEAD
    def _parse_inputs(self, skip=None):
        if skip is None:
            skip = []
=======
    def _parse_inputs( self, skip=None ):
        if skip is None:
            skip = []

        if not isdefined(self.inputs.out_base ):
            self.inputs.out_base = os.path.abspath( './eddy_corrected' )
        return super(Eddy, self)._parse_inputs(skip=skip)
>>>>>>> cc2ae180

        if not isdefined(self.inputs.out_base):
            self.inputs.out_base = os.path.abspath('eddy_corrected')
        return super(Eddy, self)._parse_inputs(skip=skip)

    def _list_outputs(self):
        outputs = self.output_spec().get()
        outputs['out_corrected'] = '%s.nii.gz' % self.inputs.out_base
        outputs['out_parameter'] = '%s.eddy_parameters' % self.inputs.out_base
        return outputs


class EPIDeWarpInputSpec(FSLCommandInputSpec):
    mag_file = File(exists=True,
                    desc='Magnitude file',
                    argstr='--mag %s', position=0, mandatory=True)
    dph_file = File(exists=True,
                    desc='Phase file assumed to be scaled from 0 to 4095',
                    argstr='--dph %s', mandatory=True)
    exf_file = File(exists=True,
                    desc='example func volume (or use epi)',
                    argstr='--exf %s')
    epi_file = File(exists=True,
                    desc='EPI volume to unwarp',
                    argstr='--epi %s')
    tediff = traits.Float(2.46, usedefault=True,
                          desc='difference in B0 field map TEs',
                          argstr='--tediff %s')
    esp = traits.Float(0.58, desc='EPI echo spacing',
                       argstr='--esp %s', usedefault=True)
    sigma = traits.Int(2, usedefault=True, argstr='--sigma %s',
                       desc="2D spatial gaussing smoothing \
                       stdev (default = 2mm)")
    vsm = traits.String(genfile=True, desc='voxel shift map',
                        argstr='--vsm %s')
    exfdw = traits.String(desc='dewarped example func volume', genfile=True,
                          argstr='--exfdw %s')
    epidw = traits.String(desc='dewarped epi volume', genfile=False,
                          argstr='--epidw %s')
    tmpdir = traits.String(genfile=True, desc='tmpdir',
                           argstr='--tmpdir %s')
    nocleanup = traits.Bool(True, usedefault=True, desc='no cleanup',
                            argstr='--nocleanup')
    cleanup = traits.Bool(desc='cleanup',
                          argstr='--cleanup')



class EPIDeWarpOutputSpec(TraitedSpec):
    unwarped_file = File(desc="unwarped epi file")
    vsm_file = File(desc="voxel shift map")
    exfdw = File(desc="dewarped functional volume example")
    exf_mask = File(desc="Mask from example functional volume")


class EPIDeWarp(FSLCommand):
    """Wraps fieldmap unwarping script from Freesurfer's epidewarp.fsl_

    Examples
    --------

    >>> from nipype.interfaces.fsl import EPIDeWarp
    >>> dewarp = EPIDeWarp()
    >>> dewarp.inputs.epi_file = "functional.nii"
    >>> dewarp.inputs.mag_file = "magnitude.nii"
    >>> dewarp.inputs.dph_file = "phase.nii"
    >>> dewarp.inputs.output_type = "NIFTI_GZ"
    >>> dewarp.cmdline #doctest: +ELLIPSIS
    'epidewarp.fsl --mag magnitude.nii --dph phase.nii --epi functional.nii --esp 0.58 --exfdw .../exfdw.nii.gz --nocleanup --sigma 2 --tediff 2.46 --tmpdir .../temp --vsm .../vsm.nii.gz'
    >>> res = dewarp.run() # doctest: +SKIP

    References
    ----------
    _epidewarp.fsl: http://surfer.nmr.mgh.harvard.edu/fswiki/epidewarp.fsl

    """

    _cmd = 'epidewarp.fsl'
    input_spec = EPIDeWarpInputSpec
    output_spec = EPIDeWarpOutputSpec

    def _gen_filename(self, name):
        if name == 'exfdw':
            if isdefined(self.inputs.exf_file):
                return self._gen_fname(self.inputs.exf_file,
                                       suffix="_exfdw")
            else:
                return self._gen_fname("exfdw")
        if name == 'epidw':
            if isdefined(self.inputs.epi_file):
                return self._gen_fname(self.inputs.epi_file,
                                       suffix="_epidw")
        if name == 'vsm':
            return self._gen_fname('vsm')
        if name == 'tmpdir':
            return os.path.join(os.getcwd(), 'temp')
        return None

    def _list_outputs(self):
        outputs = self.output_spec().get()
        if not isdefined(self.inputs.exfdw):
            outputs['exfdw'] = self._gen_filename('exfdw')
        else:
            outputs['exfdw'] = self.inputs.exfdw
        if isdefined(self.inputs.epi_file):
            if isdefined(self.inputs.epidw):
                outputs['unwarped_file'] = self.inputs.epidw
            else:
                outputs['unwarped_file'] = self._gen_filename('epidw')
        if not isdefined(self.inputs.vsm):
            outputs['vsm_file'] = self._gen_filename('vsm')
        else:
            outputs['vsm_file'] = self._gen_fname(self.inputs.vsm)
        if not isdefined(self.inputs.tmpdir):
            outputs[
                'exf_mask'] = self._gen_fname(cwd=self._gen_filename('tmpdir'),
                                              basename='maskexf')
        else:
            outputs['exf_mask'] = self._gen_fname(cwd=self.inputs.tmpdir,
                                                  basename='maskexf')
        return outputs


class SigLossInputSpec(FSLCommandInputSpec):
    in_file = File(mandatory=True,
                   exists=True,
                   argstr='-i %s',
                   desc='b0 fieldmap file')
    out_file = File(argstr='-s %s',
                    desc='output signal loss estimate file',
                    genfile=True)

    mask_file = File(exists=True,
                     argstr='-m %s',
                     desc='brain mask file')
    echo_time = traits.Float(argstr='--te=%f',
                             desc='echo time in seconds')
    slice_direction = traits.Enum('x','y','z',
                                  argstr='-d %s',
                                  desc='slicing direction')
class SigLossOuputSpec(TraitedSpec):
    out_file = File(exists=True,
                    desc='signal loss estimate file')

class SigLoss(FSLCommand):
    """Estimates signal loss from a field map (in rad/s)

    Examples
    --------

    >>> from nipype.interfaces.fsl import SigLoss
    >>> sigloss = SigLoss()
    >>> sigloss.inputs.in_file = "phase.nii"
    >>> sigloss.inputs.echo_time = 0.03
    >>> sigloss.inputs.output_type = "NIFTI_GZ"
    >>> sigloss.cmdline #doctest: +ELLIPSIS
    'sigloss --te=0.030000 -i phase.nii -s .../phase_sigloss.nii.gz'
    >>> res = sigloss.run() # doctest: +SKIP
    """
    input_spec = SigLossInputSpec
    output_spec = SigLossOuputSpec
    _cmd = 'sigloss'

    def _list_outputs(self):
        outputs = self.output_spec().get()
        outputs['out_file'] = self.inputs.out_file
        if not isdefined(outputs['out_file']) and isdefined(self.inputs.in_file):
            outputs['out_file']=self._gen_fname(self.inputs.in_file,
                                                suffix='_sigloss')
        return outputs

    def _gen_filename(self, name):
        if name=='out_file':
            return self._list_outputs()['out_file']
        return None

class EddyCorrectInputSpec(FSLCommandInputSpec):
    in_file = File(exists=True, desc='4D input file', argstr='%s', position=0,
                   mandatory=True)
    out_file = File(desc='4D output file', argstr='%s', position=1,
                    name_source=['in_file'], name_template='%s_edc',
                    output_name='eddy_corrected')
    ref_num = traits.Int(0, argstr='%d', position=2, desc='reference number',
                         mandatory=True, usedefault=True)


class EddyCorrectOutputSpec(TraitedSpec):
    eddy_corrected = File(exists=True, desc='path/name of 4D eddy corrected output file')


class EddyCorrect(FSLCommand):
    """  Deprecated! Please use create_eddy_correct_pipeline instead

    Example
    -------

    >>> from nipype.interfaces.fsl import EddyCorrect
    >>> eddyc = EddyCorrect(in_file='diffusion.nii', out_file="diffusion_edc.nii", ref_num=0)
    >>> eddyc.cmdline
    'eddy_correct diffusion.nii diffusion_edc.nii 0'

    """
    _cmd = 'eddy_correct'
    input_spec = EddyCorrectInputSpec
    output_spec = EddyCorrectOutputSpec

    def __init__(self, **inputs):
        warnings.warn("Deprecated: Please use create_eddy_correct_pipeline instead", DeprecationWarning)
        return super(EddyCorrect, self).__init__(**inputs)

    def _run_interface(self, runtime):
        runtime = super(EddyCorrect, self)._run_interface(runtime)
        if runtime.stderr:
            self.raise_exception(runtime)
        return runtime<|MERGE_RESOLUTION|>--- conflicted
+++ resolved
@@ -413,19 +413,9 @@
             return spec.argstr % value.split('_fieldcoef')[0]
         return super(Eddy, self)._format_arg(name, spec, value)
 
-<<<<<<< HEAD
     def _parse_inputs(self, skip=None):
         if skip is None:
             skip = []
-=======
-    def _parse_inputs( self, skip=None ):
-        if skip is None:
-            skip = []
-
-        if not isdefined(self.inputs.out_base ):
-            self.inputs.out_base = os.path.abspath( './eddy_corrected' )
-        return super(Eddy, self)._parse_inputs(skip=skip)
->>>>>>> cc2ae180
 
         if not isdefined(self.inputs.out_base):
             self.inputs.out_base = os.path.abspath('eddy_corrected')
