--- conflicted
+++ resolved
@@ -158,10 +158,7 @@
 
 
 class Smooth(FSLCommand):
-<<<<<<< HEAD
-
-    """Use fslmaths to smooth the image
-=======
+
     """
     Use fslmaths to smooth the image
 
@@ -194,7 +191,6 @@
      ...
     ValueError: Smooth requires a value for one of the inputs ...
 
->>>>>>> 3afcdd32
     """
 
     input_spec = SmoothInputSpec
