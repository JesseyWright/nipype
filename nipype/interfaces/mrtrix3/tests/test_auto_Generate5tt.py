--- conflicted
+++ resolved
@@ -15,16 +15,15 @@
     environ=dict(nohash=True,
     usedefault=True,
     ),
-<<<<<<< HEAD
     ignore_exception=dict(deprecated='1.0.0',
     nohash=True,
-=======
+    usedefault=True,
+    ),
     grad_file=dict(argstr='-grad %s',
     ),
     grad_fsl=dict(argstr='-fslgrad %s %s',
     ),
     ignore_exception=dict(nohash=True,
->>>>>>> 0cd54bc5
     usedefault=True,
     ),
     in_bval=dict(),
