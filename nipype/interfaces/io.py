--- conflicted
+++ resolved
@@ -526,14 +526,10 @@
                             argtuple.append(arg)
                     filledtemplate = template
                     if argtuple:
-<<<<<<< HEAD
-                        filledtemplate = template % tuple(argtuple)
-=======
                         try:
                             filledtemplate = template%tuple(argtuple)
                         except TypeError as e:
                             raise TypeError(e.message + ": Template %s failed to convert with args %s"%(template, str(tuple(argtuple))))
->>>>>>> a7f1a814
                     outfiles = glob.glob(filledtemplate)
                     if len(outfiles) == 0:
                         msg = 'Output key: %s Template: %s returned no files' % (key, filledtemplate)
