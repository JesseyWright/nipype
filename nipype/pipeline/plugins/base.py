--- conflicted
+++ resolved
@@ -146,11 +146,7 @@
     cwd = os.getcwd()
     info = loadpkl(pklfile)
     result = info['node'].run(updatehash=info['updatehash'])
-<<<<<<< HEAD
-except Exception:
-=======
 except Exception as e:
->>>>>>> 5b29a5cb
     etype, eval, etr = sys.exc_info()
     traceback = format_exception(etype,eval,etr)
     if info is None or not os.path.exists(info['node'].output_dir()):
