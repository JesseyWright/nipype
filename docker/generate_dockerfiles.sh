--- conflicted
+++ resolved
@@ -92,11 +92,7 @@
                 conda_install='python=${PYTHON_VERSION_MAJOR}.${PYTHON_VERSION_MINOR}
                                icu=58.1 libxml2 libxslt matplotlib mkl numpy paramiko
                                pandas psutil scikit-learn scipy traits=4.6.0' \
-<<<<<<< HEAD
-                pip_install="grabbit==0.2.6 https://github.com/bids-standard/pybids/tarball/0.7.0" \
-=======
                 pip_install="pytest-xdist" \
->>>>>>> 6b74fd2f
                 activate=true \
     --copy docker/files/run_builddocs.sh docker/files/run_examples.sh \
            docker/files/run_pytests.sh nipype/external/fsl_imglob.py /usr/bin/ \
@@ -111,7 +107,7 @@
     --user neuro \
     --miniconda use_env=neuro \
                 pip_opts="-e" \
-                pip_install="/src/nipype[all]" \
+                pip_install="/src/nipype[all] https://github.com/bids-standard/pybids/tarball/0.7.0" \
     --workdir /work \
     --label org.label-schema.build-date='$BUILD_DATE' \
             org.label-schema.name="NIPYPE" \
